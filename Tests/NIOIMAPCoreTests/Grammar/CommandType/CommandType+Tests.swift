--- conflicted
+++ resolved
@@ -23,13 +23,8 @@
 extension CommandType_Tests {
     func testEncode() {
         let inputs: [(NIOIMAP.Command, String, UInt)] = [
-<<<<<<< HEAD
             (.list(nil, .init(""), .mailbox(""), []), "LIST \"\" \"\" RETURN ()", #line),
             (.namespace, "NAMESPACE", #line)
-=======
-            (.list(nil, "", .mailbox(""), []), "LIST \"\" \"\" RETURN ()", #line),
-            (.namespace, "NAMESPACE", #line),
->>>>>>> 3c617080
         ]
 
         for (input, expectedString, line) in inputs {
