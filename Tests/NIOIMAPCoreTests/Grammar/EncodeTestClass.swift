--- conflicted
+++ resolved
@@ -44,7 +44,6 @@
         self.testBuffer = nil
     }
 
-<<<<<<< HEAD
     func resetTestBuffer(_ options: CommandEncodingOptions) {
         self.testBuffer = EncodeBuffer.clientEncodeBuffer(buffer: ByteBufferAllocator().buffer(capacity: 200), options: options)
     }
@@ -52,11 +51,8 @@
     func resetTestBuffer(_ options: ResponseEncodingOptions) {
         self.testBuffer = EncodeBuffer.serverEncodeBuffer(buffer: ByteBufferAllocator().buffer(capacity: 200), options: options)
     }
-
-    func iterateInputs<T>(inputs: [(T, String, UInt)], encoder: (T) throws -> Int, file: StaticString = magicFile()) {
-=======
+  
     func iterateInputs<T>(inputs: [(T, String, UInt)], encoder: (T) throws -> Int, file: StaticString = (#file)) {
->>>>>>> 155c7113
         self.iterateInputs(inputs: inputs.map { ($0.0, ResponseEncodingOptions(), $0.1, $0.2) }, encoder: encoder, file: file)
     }
 
