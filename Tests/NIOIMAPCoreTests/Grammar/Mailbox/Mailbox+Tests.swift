//===----------------------------------------------------------------------===//
//
// This source file is part of the SwiftNIO open source project
//
// Copyright (c) 2020 Apple Inc. and the SwiftNIO project authors
// Licensed under Apache License v2.0
//
// See LICENSE.txt for license information
// See CONTRIBUTORS.txt for the list of SwiftNIO project authors
//
// SPDX-License-Identifier: Apache-2.0
//
//===----------------------------------------------------------------------===//

import NIO
@testable import NIOIMAPCore
import XCTest

class Mailbox_Tests: EncodeTestClass {}

// MARK: - Encoding

extension Mailbox_Tests {
    func testEncode() {
        let inputs: [(NIOIMAP.MailboxName, String, UInt)] = [
            (.inbox, "\"INBOX\"", #line),
<<<<<<< HEAD
            (.init(""), "\"\"", #line),
            (.init("box"), "\"box\"", #line),
            (.init("\""), "{1}\r\n\"", #line)
=======
            ("", "\"\"", #line),
            ("box", "\"box\"", #line),
            ("\"", "{1}\r\n\"", #line),
>>>>>>> 3c617080
        ]

        for (test, expectedString, line) in inputs {
            self.testBuffer.clear()
            let size = self.testBuffer.writeMailbox(test)
            XCTAssertEqual(size, expectedString.utf8.count, line: line)
            XCTAssertEqual(self.testBufferString, expectedString, line: line)
        }
    }
}<|MERGE_RESOLUTION|>--- conflicted
+++ resolved
@@ -24,15 +24,9 @@
     func testEncode() {
         let inputs: [(NIOIMAP.MailboxName, String, UInt)] = [
             (.inbox, "\"INBOX\"", #line),
-<<<<<<< HEAD
             (.init(""), "\"\"", #line),
             (.init("box"), "\"box\"", #line),
             (.init("\""), "{1}\r\n\"", #line)
-=======
-            ("", "\"\"", #line),
-            ("box", "\"box\"", #line),
-            ("\"", "{1}\r\n\"", #line),
->>>>>>> 3c617080
         ]
 
         for (test, expectedString, line) in inputs {
