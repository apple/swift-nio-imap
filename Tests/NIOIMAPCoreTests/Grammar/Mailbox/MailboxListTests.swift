//===----------------------------------------------------------------------===//
//
// This source file is part of the SwiftNIO open source project
//
// Copyright (c) 2020 Apple Inc. and the SwiftNIO project authors
// Licensed under Apache License v2.0
//
// See LICENSE.txt for license information
// See CONTRIBUTORS.txt for the list of SwiftNIO project authors
//
// SPDX-License-Identifier: Apache-2.0
//
//===----------------------------------------------------------------------===//

import NIO
@testable import NIOIMAPCore
import XCTest

class MailboxListTests: EncodeTestClass {}

// MARK: - Encoding

extension MailboxListTests {
    func testEncode() {
<<<<<<< HEAD
        let inputs: [(NIOIMAP.MailboxName.List, String, UInt)] = [
            (NIOIMAP.MailboxName.List(flags: nil, char: nil, mailbox: .inbox, listExtended: []), "() \"INBOX\"", #line),
            (NIOIMAP.MailboxName.List(flags: nil, char: "a", mailbox: .inbox, listExtended: []), "() a \"INBOX\"", #line)
=======
        let inputs: [(NIOIMAP.Mailbox.List, String, UInt)] = [
            (NIOIMAP.Mailbox.List(flags: nil, char: nil, mailbox: .inbox, listExtended: []), "() \"INBOX\"", #line),
            (NIOIMAP.Mailbox.List(flags: nil, char: "a", mailbox: .inbox, listExtended: []), "() a \"INBOX\"", #line),
>>>>>>> 3c617080
        ]

        for (test, expectedString, line) in inputs {
            self.testBuffer.clear()
            let size = self.testBuffer.writeMailboxList(test)
            XCTAssertEqual(size, expectedString.utf8.count, line: line)
            XCTAssertEqual(self.testBufferString, expectedString, line: line)
        }
    }
}<|MERGE_RESOLUTION|>--- conflicted
+++ resolved
@@ -22,15 +22,9 @@
 
 extension MailboxListTests {
     func testEncode() {
-<<<<<<< HEAD
         let inputs: [(NIOIMAP.MailboxName.List, String, UInt)] = [
             (NIOIMAP.MailboxName.List(flags: nil, char: nil, mailbox: .inbox, listExtended: []), "() \"INBOX\"", #line),
             (NIOIMAP.MailboxName.List(flags: nil, char: "a", mailbox: .inbox, listExtended: []), "() a \"INBOX\"", #line)
-=======
-        let inputs: [(NIOIMAP.Mailbox.List, String, UInt)] = [
-            (NIOIMAP.Mailbox.List(flags: nil, char: nil, mailbox: .inbox, listExtended: []), "() \"INBOX\"", #line),
-            (NIOIMAP.Mailbox.List(flags: nil, char: "a", mailbox: .inbox, listExtended: []), "() a \"INBOX\"", #line),
->>>>>>> 3c617080
         ]
 
         for (test, expectedString, line) in inputs {
