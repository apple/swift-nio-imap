//===----------------------------------------------------------------------===//
//
// This source file is part of the SwiftNIO open source project
//
// Copyright (c) 2020 Apple Inc. and the SwiftNIO project authors
// Licensed under Apache License v2.0
//
// See LICENSE.txt for license information
// See CONTRIBUTORS.txt for the list of SwiftNIO project authors
//
// SPDX-License-Identifier: Apache-2.0
//
//===----------------------------------------------------------------------===//

import NIO
@testable import NIOIMAPCore
import XCTest

class MailboxListSFlagTests: EncodeTestClass {}

// MARK: - init

extension MailboxListSFlagTests {
    func testInit() {
<<<<<<< HEAD

        let inputs: [(String, NIOIMAP.MailboxName.List.SFlag?, UInt)] = [
=======
        let inputs: [(String, NIOIMAP.Mailbox.List.SFlag?, UInt)] = [
>>>>>>> 3c617080
            (#"\fecd"#, nil, #line),
            (#"\Noselect"#, .noSelect, #line),
            (#"\NOSELECT"#, .noSelect, #line),
            (#"\noselect"#, .noSelect, #line),
            (#"\Marked"#, .marked, #line),
            (#"\MARKED"#, .marked, #line),
            (#"\marked"#, .marked, #line),
            (#"\Unmarked"#, .unmarked, #line),
            (#"\UNMARKED"#, .unmarked, #line),
            (#"\unmarked"#, .unmarked, #line),
            (#"\Nonexistent"#, .nonExistent, #line),
            (#"\NONEXISTENT"#, .nonExistent, #line),
            (#"\nonexistent"#, .nonExistent, #line),
        ]

        for (test, expected, line) in inputs {
            let testValue = NIOIMAP.MailboxName.List.SFlag(rawValue: test)
            XCTAssertEqual(testValue, expected, line: line)
        }
    }
}

// MARK: - Encoding

extension MailboxListSFlagTests {
    func testEncode() {
        let inputs: [(NIOIMAP.MailboxName.List.SFlag, String, UInt)] = [
            (.marked, #"\Marked"#, #line),
            (.noSelect, #"\Noselect"#, #line),
            (.unmarked, #"\Unmarked"#, #line),
            (.nonExistent, #"\Nonexistent"#, #line),
        ]

        for (test, expectedString, line) in inputs {
            self.testBuffer.clear()
            let size = self.testBuffer.writeMailboxListSFlag(test)
            XCTAssertEqual(size, expectedString.utf8.count, line: line)
            XCTAssertEqual(self.testBufferString, expectedString, line: line)
        }
    }
}<|MERGE_RESOLUTION|>--- conflicted
+++ resolved
@@ -22,12 +22,8 @@
 
 extension MailboxListSFlagTests {
     func testInit() {
-<<<<<<< HEAD
 
         let inputs: [(String, NIOIMAP.MailboxName.List.SFlag?, UInt)] = [
-=======
-        let inputs: [(String, NIOIMAP.Mailbox.List.SFlag?, UInt)] = [
->>>>>>> 3c617080
             (#"\fecd"#, nil, #line),
             (#"\Noselect"#, .noSelect, #line),
             (#"\NOSELECT"#, .noSelect, #line),
