//===----------------------------------------------------------------------===//
//
// This source file is part of the SwiftNIO open source project
//
// Copyright (c) 2020 Apple Inc. and the SwiftNIO project authors
// Licensed under Apache License v2.0
//
// See LICENSE.txt for license information
// See CONTRIBUTORS.txt for the list of SwiftNIO project authors
//
// SPDX-License-Identifier: Apache-2.0
//
//===----------------------------------------------------------------------===//

import Foundation
import XCTest

import NIO
import NIOIMAPCore

class ResponseStreamingTests: XCTestCase {}

extension ResponseStreamingTests {
    func AssertFetchResponses(_ text: String, _ responses: [(Response, UInt)]) {
        var buffer = ByteBuffer(stringLiteral: "")
        buffer.writeString(text)

        var parser = ResponseParser()
        for (input, line) in responses {
            do {
                let actual = try parser.parseResponseStream(buffer: &buffer)
                XCTAssertEqual(.response(input), actual, line: line)
            } catch {
                XCTFail("\(error)", line: line)
                return
            }
        }
        XCTAssertEqual(buffer.readableBytes, 0)
    }

    func testBodyStreaming() {
        self.AssertFetchResponses("* 1 FETCH (BODY[TEXT]<4> {3}\r\nabc FLAGS (\\seen \\answered))\r\n", [
            (.fetch(.start(1)), #line),
            (.fetch(.streamingBegin(kind: .body(section: .text, offset: 4), byteCount: 3)), #line),
            (.fetch(.streamingBytes("abc")), #line),
            (.fetch(.streamingEnd), #line),
            (.fetch(.simpleAttribute(.flags([.seen, .answered]))), #line),
            (.fetch(.finish), #line),
        ])

        self.AssertFetchResponses("* 2 FETCH (FLAGS (\\deleted) BODY[TEXT] {3}\r\ndef)\r\n", [
            (.fetch(.start(2)), #line),
            (.fetch(.simpleAttribute(.flags([.deleted]))), #line),
            (.fetch(.streamingBegin(kind: .body(section: .text, offset: nil), byteCount: 3)), #line),
            (.fetch(.streamingBytes("def")), #line),
            (.fetch(.streamingEnd), #line),
            (.fetch(.finish), #line),
        ])

        self.AssertFetchResponses("* 3 FETCH (BODY[TEXT] {3}\r\nghi)\r\n", [
            (.fetch(.start(3)), #line),
            (.fetch(.streamingBegin(kind: .body(section: .text, offset: nil), byteCount: 3)), #line),
            (.fetch(.streamingBytes("ghi")), #line),
            (.fetch(.streamingEnd), #line),
            (.fetch(.finish), #line),
        ])

        self.AssertFetchResponses("* 3 FETCH (BODY[TEXT] {3}\r\nghi)\r\n", [
            (.fetch(.start(3)), #line),
            (.fetch(.streamingBegin(kind: .body(section: .text, offset: nil), byteCount: 3)), #line),
            (.fetch(.streamingBytes("ghi")), #line),
            (.fetch(.streamingEnd), #line),
            (.fetch(.finish), #line),
        ])

<<<<<<< HEAD
        self.AssertFetchResponses("* 3 FETCH (BODY[5.2.MIME] NIL)\r\n", [
            (.fetch(.start(3)), #line),
            (.fetch(.simpleAttribute(.nilBody(.body(section: .init(part: [5, 2], kind: .MIMEHeader), offset: nil)))), #line),
            (.fetch(.finish), #line),
        ])

        self.AssertFetchResponses("* 3 FETCH (BODY[3] NIL UID 456)\r\n", [
            (.fetch(.start(3)), #line),
            (.fetch(.simpleAttribute(.nilBody(.body(section: .init(part: [3]), offset: nil)))), #line),
            (.fetch(.simpleAttribute(.uid(456))), #line),
=======
        self.AssertFetchResponses("* 3 FETCH (BINARY[4] {3}\r\nghi)\r\n", [
            (.fetch(.start(3)), #line),
            (.fetch(.streamingBegin(kind: .binary(section: [4], offset: nil), byteCount: 3)), #line),
            (.fetch(.streamingBytes("ghi")), #line),
            (.fetch(.streamingEnd), #line),
>>>>>>> 945f0d66
            (.fetch(.finish), #line),
        ])

        self.AssertFetchResponses("* 4 FETCH (BODY[4.TEXT]<4> {3}\r\nabc FLAGS (\\seen \\answered))\r\n", [
            (.fetch(.start(4)), #line),
            (.fetch(.streamingBegin(kind: .body(section: .init(part: [4], kind: .text), offset: 4), byteCount: 3)), #line),
            (.fetch(.streamingBytes("abc")), #line),
            (.fetch(.streamingEnd), #line),
            (.fetch(.simpleAttribute(.flags([.seen, .answered]))), #line),
            (.fetch(.finish), #line),
        ])

        self.AssertFetchResponses("* 5 FETCH (BODY[5.TEXT]<4> \"asdf\" FLAGS (\\seen \\answered))\r\n", [
            (.fetch(.start(5)), #line),
            (.fetch(.streamingBegin(kind: .body(section: .init(part: [5], kind: .text), offset: 4), byteCount: 4)), #line),
            (.fetch(.streamingBytes("asdf")), #line),
            (.fetch(.streamingEnd), #line),
            (.fetch(.simpleAttribute(.flags([.seen, .answered]))), #line),
            (.fetch(.finish), #line),
        ])

        self.AssertFetchResponses("* 6 FETCH (BODY[5.2]<4> {3}\r\nabc FLAGS (\\seen \\answered))\r\n", [
            (.fetch(.start(6)), #line),
            (.fetch(.streamingBegin(kind: .body(section: .init(part: [5, 2], kind: .complete), offset: 4), byteCount: 3)), #line),
            (.fetch(.streamingBytes("abc")), #line),
            (.fetch(.streamingEnd), #line),
            (.fetch(.simpleAttribute(.flags([.seen, .answered]))), #line),
            (.fetch(.finish), #line),
        ])

        self.AssertFetchResponses("* 7 FETCH (BODY[5.2.HEADER]<4> {3}\r\nabc FLAGS (\\seen \\answered))\r\n", [
            (.fetch(.start(7)), #line),
            (.fetch(.streamingBegin(kind: .body(section: .init(part: [5, 2], kind: .header), offset: 4), byteCount: 3)), #line),
            (.fetch(.streamingBytes("abc")), #line),
            (.fetch(.streamingEnd), #line),
            (.fetch(.simpleAttribute(.flags([.seen, .answered]))), #line),
            (.fetch(.finish), #line),
        ])

        self.AssertFetchResponses("* 8 FETCH (RFC822.TEXT {3}\r\nabc)\r\n", [
            (.fetch(.start(8)), #line),
            (.fetch(.streamingBegin(kind: .rfc822Text, byteCount: 3)), #line),
            (.fetch(.streamingBytes("abc")), #line),
            (.fetch(.streamingEnd), #line),
            (.fetch(.finish), #line),
        ])

        self.AssertFetchResponses("* 9 FETCH (RFC822.HEADER {3}\r\nabc)\r\n", [
            (.fetch(.start(9)), #line),
            (.fetch(.streamingBegin(kind: .rfc822Header, byteCount: 3)), #line),
            (.fetch(.streamingBytes("abc")), #line),
            (.fetch(.streamingEnd), #line),
            (.fetch(.finish), #line),
        ])
    }

    func testBinaryStreaming() {
        self.AssertFetchResponses("* 1 FETCH (BINARY[] {4}\r\n1234)\r\n", [
            (.fetch(.start(1)), #line),
            (.fetch(.streamingBegin(kind: .binary(section: [], offset: nil), byteCount: 4)), #line),
            (.fetch(.streamingBytes("1234")), #line),
            (.fetch(.streamingEnd), #line),
            (.fetch(.finish), #line),
        ])

        self.AssertFetchResponses("* 2 FETCH (BINARY[1.2]<77> {4}\r\n1234)\r\n", [
            (.fetch(.start(2)), #line),
            (.fetch(.streamingBegin(kind: .binary(section: [1, 2], offset: 77), byteCount: 4)), #line),
            (.fetch(.streamingBytes("1234")), #line),
            (.fetch(.streamingEnd), #line),
            (.fetch(.finish), #line),
        ])
    }
}<|MERGE_RESOLUTION|>--- conflicted
+++ resolved
@@ -73,7 +73,6 @@
             (.fetch(.finish), #line),
         ])
 
-<<<<<<< HEAD
         self.AssertFetchResponses("* 3 FETCH (BODY[5.2.MIME] NIL)\r\n", [
             (.fetch(.start(3)), #line),
             (.fetch(.simpleAttribute(.nilBody(.body(section: .init(part: [5, 2], kind: .MIMEHeader), offset: nil)))), #line),
@@ -84,13 +83,20 @@
             (.fetch(.start(3)), #line),
             (.fetch(.simpleAttribute(.nilBody(.body(section: .init(part: [3]), offset: nil)))), #line),
             (.fetch(.simpleAttribute(.uid(456))), #line),
-=======
+            (.fetch(.finish), #line),
+        ])
+
         self.AssertFetchResponses("* 3 FETCH (BINARY[4] {3}\r\nghi)\r\n", [
             (.fetch(.start(3)), #line),
             (.fetch(.streamingBegin(kind: .binary(section: [4], offset: nil), byteCount: 3)), #line),
             (.fetch(.streamingBytes("ghi")), #line),
             (.fetch(.streamingEnd), #line),
->>>>>>> 945f0d66
+            (.fetch(.finish), #line),
+        ])
+
+        self.AssertFetchResponses("* 3 FETCH (BINARY[4] NIL)\r\n", [
+            (.fetch(.start(3)), #line),
+            (.fetch(.simpleAttribute(.nilBody(.binary(section: [4], offset: nil)))), #line),
             (.fetch(.finish), #line),
         ])
 
