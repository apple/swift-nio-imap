//===----------------------------------------------------------------------===//
//
// This source file is part of the SwiftNIO open source project
//
// Copyright (c) 2020 Apple Inc. and the SwiftNIO project authors
// Licensed under Apache License v2.0
//
// See LICENSE.txt for license information
// See CONTRIBUTORS.txt for the list of SwiftNIO project authors
//
// SPDX-License-Identifier: Apache-2.0
//
//===----------------------------------------------------------------------===//

import NIO
@testable import NIOIMAPCore
import NIOTestUtils
import XCTest

extension StackTracker {
    static var testTracker: StackTracker {
        StackTracker(maximumParserStackDepth: 30)
    }
}

let CR = UInt8(ascii: "\r")
let LF = UInt8(ascii: "\n")
let CRLF = String(decoding: [CR, LF], as: Unicode.UTF8.self)

final class ParserUnitTests: XCTestCase {
    func iterateTestInputs<T: Equatable>(_ inputs: [(String, String, T, UInt)], testFunction: (inout ByteBuffer, StackTracker) throws -> T) {
        for (input, terminator, expected, line) in inputs {
            TestUtilities.withBuffer(input, terminator: terminator, line: line) { (buffer) in
                let testValue = try testFunction(&buffer, .testTracker)
                XCTAssertEqual(testValue, expected, line: line)
            }
        }
    }
}

// MARK: - General usage tests

extension ParserUnitTests {
    func testCommandToStreamToCommand() {
        // 1 NOOP
        // 2 APPEND INBOX {10}\r\n01234567890
        // 3 NOOP
        var buffer: ByteBuffer = "1 NOOP\r\n2 APPEND INBOX {10}\r\n0123456789\r\n3 NOOP\r\n"

        var parser = NIOIMAP.CommandParser()
        do {
            let c1 = try parser.parseCommandStream(buffer: &buffer)
            let c2_1 = try parser.parseCommandStream(buffer: &buffer)
            let c2_2 = try parser.parseCommandStream(buffer: &buffer)
            let c3 = try parser.parseCommandStream(buffer: &buffer)
            XCTAssertEqual(buffer.readableBytes, 0)
            XCTAssertEqual(c1, .command(NIOIMAP.TaggedCommand("1", .noop)))
            XCTAssertEqual(
                c2_1,
                .command(NIOIMAP.TaggedCommand("2", .append(
                    to: .inbox,
                    firstMessageMetadata: .options(.flagList([], dateTime: nil, extensions: []), data: .init(byteCount: 10))
                )))
            )
            XCTAssertEqual(c2_2, .bytes("0123456789"))
            XCTAssertEqual(c3, .command(NIOIMAP.TaggedCommand("3", .noop)))
        } catch {
            XCTFail("\(error)")
        }
    }

    func testResponseMessageDataStreaming() {
        // first send a greeting
        // then respond to 2 LOGIN {3}\r\nabc {3}\r\nabc
        // command tag FETCH 1:3 (BODY[TEXT] FLAGS)
        let lines = [
            "* OK [CAPABILITY IMAP4rev1] Ready.\r\n",
            "+ OK\r\n",
            "+ OK\r\n",
            "2 OK Login completed.\r\n",
            "* 1 FETCH (BODY[TEXT] {3}\r\nabc FLAGS (\\seen \\answered))\r\n",
            "* 2 FETCH (FLAGS (\\deleted) BODY[TEXT] {3}\r\ndef)\r\n",
            "* 3 FETCH (BODY[TEXT] {3}\r\nghi)\r\n",
            "3 OK Fetch completed.\r\n",
        ]
        var buffer = ByteBuffer(stringLiteral: "")
        buffer.writeString(lines.joined())

        let expectedResults: [(NIOIMAP.Response, UInt)] = [
            (.greeting(.auth(.ok(.code(.capability([.imap4rev1]), text: "Ready.")))), #line),
            (.continuationRequest(.responseText(.code(nil, text: "OK"))), #line),
            (.continuationRequest(.responseText(.code(nil, text: "OK"))), #line),
            (.taggedResponse(.tag("2", state: .ok(.code(nil, text: "Login completed.")))), #line),
            (.untaggedResponse(.messageData(.fetch(1))), #line),
            (.attributesStart, #line),
            (.streamingAttributeBegin(.bodySectionText(nil, 3)), #line),
            (.streamingAttributeBytes("abc"), #line),
            (.streamingAttributeEnd, #line),
            (.simpleAttribute(.dynamic([.seen, .answered])), #line),
            (.attributesFinish, #line),
            (.untaggedResponse(.messageData(.fetch(2))), #line),
            (.attributesStart, #line),
            (.simpleAttribute(.dynamic([.deleted])), #line),
            (.streamingAttributeBegin(.bodySectionText(nil, 3)), #line),
            (.streamingAttributeBytes("def"), #line),
            (.streamingAttributeEnd, #line),
            (.attributesFinish, #line),
            (.untaggedResponse(.messageData(.fetch(3))), #line),
            (.attributesStart, #line),
            (.streamingAttributeBegin(.bodySectionText(nil, 3)), #line),
            (.streamingAttributeBytes("ghi"), #line),
            (.streamingAttributeEnd, #line),
            (.attributesFinish, #line),
            (.taggedResponse(.tag("3", state: .ok(.code(nil, text: "Fetch completed.")))), #line),
        ]

        var parser = NIOIMAP.ResponseParser()
        for (input, line) in expectedResults {
            do {
                let actual = try parser.parseResponseStream(buffer: &buffer)
                XCTAssertEqual(input, actual, line: line)
            } catch {
                XCTFail("\(error)", line: line)
                return
            }
        }
        XCTAssertEqual(buffer.readableBytes, 0)
    }

    func testIdle() {
        // 1 NOOP
        // 2 IDLE\r\nDONE\r\n
        // 3 NOOP
        var buffer: ByteBuffer = "1 NOOP\r\n2 IDLE\r\nDONE\r\n3 NOOP\r\n"

        var parser = NIOIMAP.CommandParser()
        do {
            let c1 = try parser.parseCommandStream(buffer: &buffer)
            XCTAssertEqual(c1, .command(NIOIMAP.TaggedCommand("1", .noop)))
            XCTAssertEqual(parser.mode, .lines)

            let c2_1 = try parser.parseCommandStream(buffer: &buffer)
            XCTAssertEqual(c2_1, .command(NIOIMAP.TaggedCommand("2", .idleStart)))
            XCTAssertEqual(parser.mode, .idle)

            let c2_2 = try parser.parseCommandStream(buffer: &buffer)
            XCTAssertEqual(c2_2, NIOIMAP.CommandStream.idleDone)
            XCTAssertEqual(parser.mode, .lines)

            let c3 = try parser.parseCommandStream(buffer: &buffer)
            XCTAssertEqual(buffer.readableBytes, 0)
            XCTAssertEqual(c3, .command(NIOIMAP.TaggedCommand("3", .noop)))
            XCTAssertEqual(parser.mode, .lines)
        } catch {
            XCTFail("\(error)")
        }
    }
}

// MARK: - address parseAddress

extension ParserUnitTests {
    func testAddress_valid() {
        TestUtilities.withBuffer(#"("a" "b" "c" "d")"#, terminator: "\n") { (buffer) in
            let address = try NIOIMAP.GrammarParser.parseAddress(buffer: &buffer, tracker: .testTracker)
            XCTAssertEqual(address.name, "a")
            XCTAssertEqual(address.adl, "b")
            XCTAssertEqual(address.mailbox, "c")
            XCTAssertEqual(address.host, "d")
        }
    }

    func testAddress_invalid_incomplete() {
        var buffer = TestUtilities.createTestByteBuffer(for: #"("a" "b" "c""#)
        XCTAssertThrowsError(try NIOIMAP.GrammarParser.parseAddress(buffer: &buffer, tracker: .testTracker)) { e in
            XCTAssertEqual(e as? NIOIMAP.ParsingError, .incompleteMessage)
        }
    }

    func testAddress_invalid_missing_brackets() {
        var buffer = TestUtilities.createTestByteBuffer(for: #"("a" "b" "c" "d""# + "\n")
        XCTAssertThrowsError(try NIOIMAP.GrammarParser.parseAddress(buffer: &buffer, tracker: .testTracker)) { e in
            XCTAssertTrue(e is ParserError)
        }
    }

    func testAddress_invalid_too_few() {
        var buffer = TestUtilities.createTestByteBuffer(for: #"("a" "b" "c")"# + "\n")
        XCTAssertThrowsError(try NIOIMAP.GrammarParser.parseAddress(buffer: &buffer, tracker: .testTracker)) { e in
            XCTAssertTrue(e is ParserError)
        }
    }
}

// MARK: - append

extension ParserUnitTests {}

// MARK: - parseAppendUID

extension ParserUnitTests {
    func testParseAppendUID() {
        TestUtilities.withBuffer("12", terminator: " ") { (buffer) in
            let num = try NIOIMAP.GrammarParser.parseAppendUid(buffer: &buffer, tracker: .testTracker)
            XCTAssertEqual(num, 12)
        }
    }
}

// MARK: - parseAppendData

extension ParserUnitTests {
    func testParseAppendData() {
        let inputs: [(String, String, NIOIMAP.AppendData, UInt)] = [
            ("{123}\r\n", "hello", .init(byteCount: 123), #line),
            ("~{456}\r\n", "hello", .init(byteCount: 456, needs8BitCleanTransport: true), #line),
            ("{0}\r\n", "hello", .init(byteCount: 0), #line),
            ("~{\(Int.max)}\r\n", "hello", .init(byteCount: .max, needs8BitCleanTransport: true), #line),
            ("{123+}\r\n", "hello", .init(byteCount: 123, synchronizing: false), #line),
            ("~{456+}\r\n", "hello", .init(byteCount: 456, needs8BitCleanTransport: true, synchronizing: false), #line),
            ("{0+}\r\n", "hello", .init(byteCount: 0, synchronizing: false), #line),
            ("~{\(Int.max)+}\r\n", "hello", .init(byteCount: .max, needs8BitCleanTransport: true, synchronizing: false), #line),
        ]
        self.iterateTestInputs(inputs, testFunction: NIOIMAP.GrammarParser.parseAppendData)
    }

    func testNegativeAppendDataDoesNotParse() {
        TestUtilities.withBuffer("{-1}\r\n", shouldRemainUnchanged: true) { buffer in
            XCTAssertThrowsError(try NIOIMAP.GrammarParser.parseAppendData(buffer: &buffer, tracker: .testTracker)) { error in
                XCTAssertNotNil(error as? ParserError)
            }
        }
    }

    func testHugeAppendDataDoesNotParse() {
        let oneAfterMaxInt = "\(UInt(Int.max) + 1)"
        TestUtilities.withBuffer("{\(oneAfterMaxInt)}\r\n", shouldRemainUnchanged: true) { buffer in
            XCTAssertThrowsError(try NIOIMAP.GrammarParser.parseAppendData(buffer: &buffer, tracker: .testTracker)) { error in
                XCTAssertNotNil(error as? ParserError)
            }
        }
    }
}

// MARK: - parseAppendDataExtension

extension ParserUnitTests {
    func testParseAppendDataExtension() {
        let inputs: [(String, String, NIOIMAP.TaggedExtension, UInt)] = [
            ("label 1:9", " ", .label("label", value: .simple(.sequence([1 ... 9]))), #line),
        ]
        self.iterateTestInputs(inputs, testFunction: NIOIMAP.GrammarParser.parseAppendDataExtension)
    }
}

// MARK: - parseAppendExtension

extension ParserUnitTests {
    func testParseAppendExtension() {
        let inputs: [(String, String, NIOIMAP.AppendExtension, UInt)] = [
            ("name 1:9", " ", .name("name", value: .simple(.sequence([1 ... 9]))), #line),
        ]
        self.iterateTestInputs(inputs, testFunction: NIOIMAP.GrammarParser.parseAppendExtension)
    }
}

// MARK: - parseAppendExtensionName

extension ParserUnitTests {
    func testParseAppendExtensionName() {
        let inputs: [(String, String, String, UInt)] = [
            ("test", " ", "test", #line),
        ]
        self.iterateTestInputs(inputs, testFunction: NIOIMAP.GrammarParser.parseAppendExtensionName)
    }
}

// MARK: - parseAppendExtensionValue

extension ParserUnitTests {
    func testParseAppendExtensionValue() {
        let inputs: [(String, String, NIOIMAP.TaggedExtensionValue, UInt)] = [
            ("1:9", " ", .simple(.sequence([1 ... 9])), #line),
        ]
        self.iterateTestInputs(inputs, testFunction: NIOIMAP.GrammarParser.parseAppendExtensionValue)
    }
}

// MARK: - parseAppendMessage

extension ParserUnitTests {
    // NOTE: Spec is ambiguous when parsing `append-data`, which may contain `append-data-ext`, which is the same as `append-ext`, which is inside `append-opts`
    func testParseMessage() {
        let inputs: [(String, String, NIOIMAP.AppendMessage, UInt)] = [
            (
                " (\\Answered) {123}\r\n",
                "test",
                .options(.flagList([.answered], dateTime: nil, extensions: []), data: .init(byteCount: 123)),
                #line
            ),
            (
                " (\\Answered) ~{456}\r\n",
                "test",
                .options(.flagList([.answered], dateTime: nil, extensions: []), data: .init(byteCount: 456, needs8BitCleanTransport: true)),
                #line
            ),
        ]
        self.iterateTestInputs(inputs, testFunction: NIOIMAP.GrammarParser.parseAppendMessage)
    }
}

// MARK: - parseAppendOptions

extension ParserUnitTests {
    func testParseAppendOptions() {
        let inputs: [(String, String, NIOIMAP.AppendOptions, UInt)] = [
            ("", "\r", .flagList([], dateTime: nil, extensions: []), #line),
            (" (\\Answered)", "\r", .flagList([.answered], dateTime: nil, extensions: []), #line),
            (
                " \"25-jun-1994 01:02:03 +0000\"",
                "\r",
                .flagList([], dateTime: .date(.day(25, month: .jun, year: 1994), time: .hour(01, minute: 02, second: 03), zone: NIOIMAP.Date.TimeZone(0)!), extensions: []),
                #line
            ),
            (
                " name1 1:2",
                "\r",
                .flagList([], dateTime: nil, extensions: [.name("name1", value: .simple(.sequence([1 ... 2])))]),
                #line
            ),
            (
                " name1 1:2 name2 2:3 name3 3:4",
                "\r",
                .flagList([], dateTime: nil, extensions: [
                    .name("name1", value: .simple(.sequence([1 ... 2]))),
                    .name("name2", value: .simple(.sequence([2 ... 3]))),
                    .name("name3", value: .simple(.sequence([3 ... 4]))),
                ]),
                #line
            ),
        ]
        self.iterateTestInputs(inputs, testFunction: NIOIMAP.GrammarParser.parseAppendOptions)
    }
}

// MARK: - atom parseAtom

extension ParserUnitTests {
    func testAtom_valid() {
        TestUtilities.withBuffer("hello", terminator: " ") { (buffer) in
            let atom = try NIOIMAP.GrammarParser.parseAtom(buffer: &buffer, tracker: .testTracker)
            XCTAssertEqual(atom, "hello")
        }
    }

    func testAtom_invalid_incomplete() {
        var buffer = TestUtilities.createTestByteBuffer(for: "hello")
        XCTAssertThrowsError(try NIOIMAP.GrammarParser.parseAtom(buffer: &buffer, tracker: .testTracker)) { e in
            XCTAssertEqual(e as? NIOIMAP.ParsingError, .incompleteMessage)
        }
    }

    func testAtom_invalid_short() {
        var buffer = TestUtilities.createTestByteBuffer(for: " ")
        XCTAssertThrowsError(try NIOIMAP.GrammarParser.parseAtom(buffer: &buffer, tracker: .testTracker)) { e in
            XCTAssertTrue(e is ParserError)
        }
    }
}

// MARK: - parseBase64

extension ParserUnitTests {
    func testParseBase64Terminal_valid_short() {
        TestUtilities.withBuffer("abcd1234", terminator: " ") { (buffer) in
            let result = try NIOIMAP.GrammarParser.parseBase64(buffer: &buffer, tracker: .testTracker)
            XCTAssertEqual(result, "abcd1234")
        }
    }

    func testParseBase64Terminal_valid_short_terminal() {
        TestUtilities.withBuffer("abcd1234++==", terminator: " ") { (buffer) in
            let result = try NIOIMAP.GrammarParser.parseBase64(buffer: &buffer, tracker: .testTracker)
            XCTAssertEqual(result, "abcd1234++==")
        }
    }
}

// MARK: - parseBodyExtension

extension ParserUnitTests {
    func testParseBodyExtension() {
        let inputs: [(String, String, [NIOIMAP.BodyExtensionType], UInt)] = [
            ("1", "\r", [.number(1)], #line),
            ("\"s\"", "\r", [.string("s")], #line),
            ("(1)", "\r", [.number(1)], #line),
            ("(1 \"2\" 3)", "\r", [.number(1), .string("2"), .number(3)], #line),
            ("(1 2 3 (4 (5 (6))))", "\r", [.number(1), .number(2), .number(3), .number(4), .number(5), .number(6)], #line),
            ("(((((1)))))", "\r", [.number(1)], #line), // yeh, this is valid, don't ask
        ]
        self.iterateTestInputs(inputs, testFunction: NIOIMAP.GrammarParser.parseBodyExtension)
    }
}

// MARK: - parseBodyFieldDsp

extension ParserUnitTests {
    func testParseBodyFieldDsp_some() {
        TestUtilities.withBuffer(#"("astring" ("f1" "v1"))"#) { (buffer) in
            let dsp = try NIOIMAP.GrammarParser.parseBodyFieldDsp(buffer: &buffer, tracker: .testTracker)
            XCTAssertNotNil(dsp)
            XCTAssertEqual(dsp, NIOIMAP.Body.FieldDSPData(string: "astring", parameter: [.field("f1", value: "v1")]))
        }
    }

    func testParseBodyFieldDsp_none() {
        TestUtilities.withBuffer(#"NIL"#, terminator: "") { (buffer) in
            let string = try NIOIMAP.GrammarParser.parseBodyFieldDsp(buffer: &buffer, tracker: .testTracker)
            XCTAssertEqual(string, .none)
        }
    }
}

// MARK: - parseBodyFieldEncoding

extension ParserUnitTests {
    func testParseBodyFieldEncoding() {
        let inputs: [(String, String, NIOIMAP.Body.FieldEncoding, UInt)] = [
            (#""BASE64""#, " ", .base64, #line),
            (#""BINARY""#, " ", .binary, #line),
            (#""7BIT""#, " ", .bit7, #line),
            (#""8BIT""#, " ", .bit8, #line),
            (#""QUOTED-PRINTABLE""#, " ", .quotedPrintable, #line),
            (#""other""#, " ", .string("other"), #line),
        ]
        self.iterateTestInputs(inputs, testFunction: NIOIMAP.GrammarParser.parseBodyFieldEncoding)
    }

    func testParseBodyFieldEncoding_invalid_missingQuotes() {
        var buffer = TestUtilities.createTestByteBuffer(for: "other")
        XCTAssertThrowsError(try NIOIMAP.GrammarParser.parseBodyFieldEncoding(buffer: &buffer, tracker: .testTracker)) { e in
            XCTAssertTrue(e is ParserError)
        }
    }
}

// MARK: - parseBodyFieldLanguage

extension ParserUnitTests {
    func testParseBodyFieldLanguage() {
        let inputs: [(String, String, NIOIMAP.Body.FieldLanguage, UInt)] = [
            (#""english""#, " ", .single("english"), #line),
            (#"("english")"#, " ", .multiple(["english"]), #line),
            (#"("english" "french")"#, " ", .multiple(["english", "french"]), #line),
        ]
        self.iterateTestInputs(inputs, testFunction: NIOIMAP.GrammarParser.parseBodyFieldLanguage)
    }
}

// MARK: - parseBodyFieldLines

extension ParserUnitTests {
    func testBodyFieldLines() {
        TestUtilities.withBuffer("12", terminator: " ") { (buffer) in
            let num = try NIOIMAP.GrammarParser.parseBodyFieldLines(buffer: &buffer, tracker: .testTracker)
            XCTAssertEqual(num, 12)
        }
    }
}

// MARK: - parseBodyFieldParam

extension ParserUnitTests {
    func testParseBodyFieldParam() {
        let inputs: [(String, String, [NIOIMAP.FieldParameterPair], UInt)] = [
            (#"NIL"#, " ", [], #line),
            (#"("f1" "v1")"#, " ", [.field("f1", value: "v1")], #line),
            (#"("f1" "v1" "f2" "v2")"#, " ", [.field("f1", value: "v1"), .field("f2", value: "v2")], #line),
        ]
        self.iterateTestInputs(inputs, testFunction: NIOIMAP.GrammarParser.parseBodyFieldParam)
    }

    func testParseBodyFieldParam_invalid_oneObject() {
        var buffer = TestUtilities.createTestByteBuffer(for: #"("p1" "#)
        XCTAssertThrowsError(try NIOIMAP.GrammarParser.parseBodyFieldParam(buffer: &buffer, tracker: .testTracker)) { e in
            XCTAssertEqual(e as? NIOIMAP.ParsingError, .incompleteMessage)
        }
    }
}

// MARK: - parseBodyFields

extension ParserUnitTests {
    func testParseBodyFields_valid() {
        TestUtilities.withBuffer(#"("f1" "v1") "id" "desc" "8BIT" 1234"#, terminator: " ") { (buffer) in
            let result = try NIOIMAP.GrammarParser.parseBodyFields(buffer: &buffer, tracker: .testTracker)
            XCTAssertEqual(result.parameter, [.field("f1", value: "v1")])
            XCTAssertEqual(result.id, "id")
            XCTAssertEqual(result.description, "desc")
            XCTAssertEqual(result.encoding, .bit8)
            XCTAssertEqual(result.octets, 1234)
        }
    }
}

// MARK: - parseBodyTypeBasic

extension ParserUnitTests {
    func testParseBodyBasic_valid() {
        TestUtilities.withBuffer(#""APPLICATION" "something" ("f1" "v1") "id" "desc" "8BIT" 1234"#, terminator: " ") { (buffer) in
            let result = try NIOIMAP.GrammarParser.parseBodyTypeBasic(buffer: &buffer, tracker: .testTracker)
            XCTAssertEqual(result.media.type, .application)
            XCTAssertEqual(result.media.subtype, "something")
            XCTAssertEqual(result.fields.parameter, [.field("f1", value: "v1")])
            XCTAssertEqual(result.fields.id, "id")
            XCTAssertEqual(result.fields.description, "desc")
            XCTAssertEqual(result.fields.encoding, .bit8)
            XCTAssertEqual(result.fields.octets, 1234)
        }
    }
}

// MARK: - capability parseCapability

extension ParserUnitTests {
    func testParseCapability() {
        let inputs: [(String, String, NIOIMAP.Capability, UInt)] = [
            ("CONDSTORE", " ", .condStore, #line),
            ("AUTH=PLAIN", " ", .auth(.plain), #line),
            ("SPECIAL-USE", " ", .specialUse, #line),
        ]
        self.iterateTestInputs(inputs, testFunction: NIOIMAP.GrammarParser.parseCapability)
    }

    func testCapability_invalid_empty() {
        var buffer = TestUtilities.createTestByteBuffer(for: "")
        XCTAssertThrowsError(try NIOIMAP.GrammarParser.parseSequenceNumber(buffer: &buffer, tracker: .testTracker)) { error in
            XCTAssertEqual(error as? NIOIMAP.ParsingError, NIOIMAP.ParsingError.incompleteMessage)
        }
    }
}

// MARK: - capability parseCapabilityData

extension ParserUnitTests {
    func testParseCapabilityData() {
        let inputs: [(String, String, [NIOIMAP.Capability], UInt)] = [
            ("CAPABILITY IMAP4rev1", "\r", [.imap4rev1], #line),
            ("CAPABILITY IMAP4 IMAP4rev1", "\r", [.imap4, .imap4rev1], #line),
            ("CAPABILITY FILTERS IMAP4", "\r", [.filters, .imap4], #line),
            ("CAPABILITY FILTERS IMAP4rev1 ENABLE", "\r", [.filters, .imap4rev1, .enable], #line),
            ("CAPABILITY FILTERS IMAP4rev1 ENABLE IMAP4", "\r", [.filters, .imap4rev1, .enable, .imap4], #line),
        ]
        self.iterateTestInputs(inputs, testFunction: NIOIMAP.GrammarParser.parseCapabilityData)
    }
}

// MARK: - parseCharset

extension ParserUnitTests {
    func testParseCharset() {
        let inputs: [(String, String, String, UInt)] = [
            ("UTF8", " ", "UTF8", #line),
            ("\"UTF8\"", " ", "UTF8", #line),
        ]
        self.iterateTestInputs(inputs, testFunction: NIOIMAP.GrammarParser.parseCharset)
    }
}

// MARK: - parseChildMailboxFlag

extension ParserUnitTests {
    func testParseChildMailboxFlag() {
        let inputs: [(String, String, NIOIMAP.ChildMailboxFlag, UInt)] = [
            ("\\HasChildren", " ", .HasChildren, #line),
            ("\\haschildren", " ", .HasChildren, #line),
            ("\\HASCHILDREN", " ", .HasChildren, #line),
            ("\\HasNoChildren", " ", .HasNoChildren, #line),
            ("\\hasnochildren", " ", .HasNoChildren, #line),
            ("\\HASNOCHILDREN", " ", .HasNoChildren, #line),
        ]
        self.iterateTestInputs(inputs, testFunction: NIOIMAP.GrammarParser.parseChildMailboxFlag)
    }
}

// MARK: - parseContinueRequest

extension ParserUnitTests {
    func testParseContinueRequest() {
        let inputs: [(String, String, NIOIMAP.ContinueRequest, UInt)] = [
            ("+ OK\r\n", " ", .responseText(.code(nil, text: "OK")), #line),
            ("+ abc=\r\n", " ", .base64("abc="), #line),
        ]
        self.iterateTestInputs(inputs, testFunction: NIOIMAP.GrammarParser.parseContinueRequest)
    }
}

// MARK: - create parseCreate

extension ParserUnitTests {
    func testParseCreate() {
        let inputs: [(String, String, NIOIMAP.Command, UInt)] = [
            ("CREATE inbox", "\r", .create(.inbox, []), #line),
            ("CREATE inbox (some)", "\r", .create(.inbox, [.name("some", value: nil)]), #line),
        ]
        self.iterateTestInputs(inputs, testFunction: NIOIMAP.GrammarParser.parseCreate)
    }

    func testCreate_invalid_incomplete() {
        var buffer = TestUtilities.createTestByteBuffer(for: "CREATE ")
        XCTAssertThrowsError(try NIOIMAP.GrammarParser.parseCreate(buffer: &buffer, tracker: .testTracker)) { e in
            XCTAssertEqual(e as? NIOIMAP.ParsingError, .incompleteMessage, "e has type \(e)")
        }
    }
}

// MARK: - parseCommand

extension ParserUnitTests {
    func testParseCommand_valid_any() {
        TestUtilities.withBuffer("a1 NOOP", terminator: "\r\n") { (buffer) in
            let result = try NIOIMAP.GrammarParser.parseCommand(buffer: &buffer, tracker: .testTracker)
            XCTAssertEqual(result.tag, "a1")
            XCTAssertEqual(result.type, .noop)
        }
    }

    func testParseCommand_valid_auth() {
        TestUtilities.withBuffer("a1 CREATE \"mailbox\"", terminator: "\r\n") { (buffer) in
            let result = try NIOIMAP.GrammarParser.parseCommand(buffer: &buffer, tracker: .testTracker)
            XCTAssertEqual(result.tag, "a1")
            XCTAssertEqual(result.type, .create(NIOIMAP.Mailbox("mailbox"), []))
        }
    }

    func testParseCommand_valid_nonauth() {
        TestUtilities.withBuffer("a1 STARTTLS", terminator: "\r\n") { (buffer) in
            let result = try NIOIMAP.GrammarParser.parseCommand(buffer: &buffer, tracker: .testTracker)
            XCTAssertEqual(result.tag, "a1")
            XCTAssertEqual(result.type, .starttls)
        }
    }

    func testParseCommand_valid_select() {
        TestUtilities.withBuffer("a1 CHECK", terminator: "\r\n") { (buffer) in
            let result = try NIOIMAP.GrammarParser.parseCommand(buffer: &buffer, tracker: .testTracker)
            XCTAssertEqual(result.tag, "a1")
            XCTAssertEqual(result.type, .check)
        }
    }
}

// MARK: - CommandType parseCommandAny

extension ParserUnitTests {
    func testParseCommandAny() {
        let inputs: [(String, String, NIOIMAP.Command, UInt)] = [
            ("CAPABILITY", " ", .capability, #line),
            ("LOGOUT", " ", .logout, #line),
            ("NOOP", " ", .noop, #line),
        ]
        self.iterateTestInputs(inputs, testFunction: NIOIMAP.GrammarParser.parseCommandAny)
    }

<<<<<<< HEAD
=======
    func testParseCommandAny_valid_xcommand() {
        TestUtilities.withBuffer("XHELLO", terminator: " ") { (buffer) in
            let commandType = try NIOIMAP.GrammarParser.parseCommandAny(buffer: &buffer, tracker: .testTracker)
            XCTAssertEqual(commandType, .xcommand("HELLO"))
        }
    }
>>>>>>> 53efab1d
}

// MARK: - CommandType parseCommandNonAuth

extension ParserUnitTests {
    func testParseCommandNonAuth_valid_login() {
        TestUtilities.withBuffer("LOGIN david evans", terminator: " \r\n") { (buffer) in
            let result = try NIOIMAP.GrammarParser.parseCommandNonauth(buffer: &buffer, tracker: .testTracker)
            guard case .login(let username, let password) = result else {
                XCTFail("Case mixup \(result)")
                return
            }
            XCTAssertEqual(username, "david")
            XCTAssertEqual(password, "evans")
        }
    }

    func testParseCommandNonAuth_valid_authenticate() {
        TestUtilities.withBuffer("AUTHENTICATE some", terminator: "\r\n111=") { (buffer) in
            let result = try NIOIMAP.GrammarParser.parseCommandNonauth(buffer: &buffer, tracker: .testTracker)
            guard case .authenticate(let type, let initial, _) = result else {
                XCTFail("Case mixup \(result)")
                return
            }
            XCTAssertNil(initial)
            XCTAssertEqual(type, "some")

            // temporarily disable this check as the spec is unclear
//            XCTAssertEqual(dataArray, ["111=" ])
        }
    }

    func testParseCommandNonAuth_valid_starttls() {
        TestUtilities.withBuffer("STARTTLS", terminator: "\r\n") { (buffer) in
            let result = try NIOIMAP.GrammarParser.parseCommandNonauth(buffer: &buffer, tracker: .testTracker)
            XCTAssertEqual(result, .starttls)
        }
    }
}

// MARK: - CommandType parseCommandAuth

extension ParserUnitTests {
    func testParseCommandAuth() {
        let inputs: [(String, String, NIOIMAP.Command, UInt)] = [
            ("LSUB inbox someList", " ", .lsub(.inbox, "someList"), #line),
            ("CREATE inbox (something)", " ", .create(.inbox, [.name("something", value: nil)]), #line),
            ("NAMESPACE", " ", .namespace, #line),
        ]
        self.iterateTestInputs(inputs, testFunction: NIOIMAP.GrammarParser.parseCommandAuth)
    }
}

// MARK: - CommandType parseCommandSelect

extension ParserUnitTests {
    func testParseCommandSelect() {
        let inputs: [(String, String, NIOIMAP.Command, UInt)] = [
            ("UNSELECT", " ", .unselect, #line),
            ("unselect", " ", .unselect, #line),
            ("UNSelect", " ", .unselect, #line),
        ]
        self.iterateTestInputs(inputs, testFunction: NIOIMAP.GrammarParser.parseCommandSelect)
    }
}

// MARK: - condstore-param parseConditionalStoreParameter

extension ParserUnitTests {
    func testParseConditionalStoreParameter() {
        let inputs: [(String, UInt)] = [
            ("condstore", #line),
            ("CONDSTORE", #line),
            ("condSTORE", #line),
        ]

        for (input, line) in inputs {
            TestUtilities.withBuffer(input, terminator: " ") { (buffer) in
                XCTAssertNoThrow(try NIOIMAP.GrammarParser.parseConditionalStoreParameter(buffer: &buffer, tracker: .testTracker), line: line)
            }
        }
    }
}

// MARK: - copy parseCopy

extension ParserUnitTests {
    func testCopy_valid() {
        TestUtilities.withBuffer("COPY 1,2,3 inbox", terminator: " ") { (buffer) in
            let copy = try NIOIMAP.GrammarParser.parseCopy(buffer: &buffer, tracker: .testTracker)
            let expectedSequence: [NIOIMAP.SequenceRange] = [1, 2, 3]
            let expectedMailbox = NIOIMAP.Mailbox.inbox
            XCTAssertEqual(copy, NIOIMAP.Command.copy(expectedSequence, expectedMailbox))
        }
    }

    func testCopy_invalid_missing_mailbox() {
        var buffer = TestUtilities.createTestByteBuffer(for: "COPY 1,2,3,4 ")
        XCTAssertThrowsError(try ParserLibrary.parseNewline(buffer: &buffer, tracker: .testTracker)) { error in
            XCTAssert(error is ParserError)
        }
    }

    func testCopy_invalid_missing_set() {
        var buffer = TestUtilities.createTestByteBuffer(for: "COPY inbox ")
        XCTAssertThrowsError(try ParserLibrary.parseNewline(buffer: &buffer, tracker: .testTracker)) { error in
            XCTAssert(error is ParserError)
        }
    }
}

// MARK: - parseCreateParameter

extension ParserUnitTests {
    // NOTE: I'm not a huge fan of how a single number gets parsed as a set, we should revisit
    func testParseCreateParameter() {
        let inputs: [(String, String, NIOIMAP.CreateParameter, UInt)] = [
            ("test", "\r", .name("test", value: nil), #line),
            ("some 1", "\r", .name("some", value: .simple(.sequence([1]))), #line),
        ]
        self.iterateTestInputs(inputs, testFunction: NIOIMAP.GrammarParser.parseCreateParameter)
    }
}

// MARK: - parseCreateParameter

extension ParserUnitTests {
    func testParseCreateParameters() {
        let inputs: [(String, String, [NIOIMAP.CreateParameter], UInt)] = [
            (" (test)", "\r", [.name("test", value: nil)], #line),
            (" (test1 test2 test3)", "\r", [.name("test1", value: nil), .name("test2", value: nil), .name("test3", value: nil)], #line),
        ]
        self.iterateTestInputs(inputs, testFunction: NIOIMAP.GrammarParser.parseCreateParameters)
    }
}

// MARK: - parseCreateParameterName

extension ParserUnitTests {
    func testParseCreateParameterName() {
        let inputs: [(String, String, String, UInt)] = [
            ("test", "\r", "test", #line),
        ]
        self.iterateTestInputs(inputs, testFunction: NIOIMAP.GrammarParser.parseCreateParameterName)
    }
}

// MARK: - parseCreateParameterValue

extension ParserUnitTests {
    func testParseCreateParameterValue() {
        let inputs: [(String, String, NIOIMAP.TaggedExtensionValue, UInt)] = [
            ("1", "\r", .simple(.sequence([1])), #line),
        ]
        self.iterateTestInputs(inputs, testFunction: NIOIMAP.GrammarParser.parseCreateParameterValue)
    }
}

// MARK: - date

extension ParserUnitTests {
    func testDate_valid_plain() {
        TestUtilities.withBuffer("25-Jun-1994", terminator: " ") { (buffer) in
            let day = try NIOIMAP.GrammarParser.parseDate(buffer: &buffer, tracker: .testTracker)
            XCTAssertEqual(day, NIOIMAP.Date(day: 25, month: .jun, year: 1994))
        }
    }

    func testDate_valid_quoted() {
        TestUtilities.withBuffer("\"25-Jun-1994\"") { (buffer) in
            let day = try NIOIMAP.GrammarParser.parseDate(buffer: &buffer, tracker: .testTracker)
            XCTAssertEqual(day, NIOIMAP.Date(day: 25, month: .jun, year: 1994))
        }
    }

    func testDate_invalid_quoted_missing_end_quote() {
        var buffer = TestUtilities.createTestByteBuffer(for: "\"25-Jun-1994 ")
        XCTAssertThrowsError(try NIOIMAP.GrammarParser.parseDate(buffer: &buffer, tracker: .testTracker)) { e in
            XCTAssertTrue(e is ParserError)
        }
    }

    func testDate_invalid_quoted_missing_date() {
        var buffer = TestUtilities.createTestByteBuffer(for: "\"\"")
        XCTAssertThrowsError(try NIOIMAP.GrammarParser.parseDate(buffer: &buffer, tracker: .testTracker)) { e in
            XCTAssertTrue(e is ParserError)
        }
    }
}

// MARK: - date-day

extension ParserUnitTests {
    func testDateDay_valid_single() {
        TestUtilities.withBuffer("1", terminator: "\r") { (buffer) in
            let day = try NIOIMAP.GrammarParser.parseDateDay(buffer: &buffer, tracker: .testTracker)
            XCTAssertEqual(day, 1)
        }
    }

    func testDateDay_valid_double() {
        TestUtilities.withBuffer("12", terminator: "\r") { (buffer) in
            let day = try NIOIMAP.GrammarParser.parseDateDay(buffer: &buffer, tracker: .testTracker)
            XCTAssertEqual(day, 12)
        }
    }

    func testDateDay_valid_single_followon() {
        TestUtilities.withBuffer("1", terminator: "a") { (buffer) in
            let day = try NIOIMAP.GrammarParser.parseDateDay(buffer: &buffer, tracker: .testTracker)
            XCTAssertEqual(day, 1)
        }
    }

    func testDateDay_invalid() {
        var buffer = TestUtilities.createTestByteBuffer(for: "a")
        XCTAssertThrowsError(try NIOIMAP.GrammarParser.parseDateDay(buffer: &buffer, tracker: .testTracker)) { e in
            XCTAssertTrue(e is ParserError)
        }
    }

    func testDateDay_invalid_long() {
        var buffer = TestUtilities.createTestByteBuffer(for: "1234 ")
        XCTAssertThrowsError(try NIOIMAP.GrammarParser.parseDateDay(buffer: &buffer, tracker: .testTracker)) { e in
            XCTAssertTrue(e is ParserError)
        }
    }
}

// MARK: - date-month

extension ParserUnitTests {
    func testDateMonth_valid() {
        TestUtilities.withBuffer("jun", terminator: " ") { (buffer) in
            let day = try NIOIMAP.GrammarParser.parseDateMonth(buffer: &buffer, tracker: .testTracker)
            XCTAssertEqual(day, .jun)
        }
    }

    func testDateMonth_valid_mixedCase() {
        TestUtilities.withBuffer("JUn", terminator: " ") { (buffer) in
            let day = try NIOIMAP.GrammarParser.parseDateMonth(buffer: &buffer, tracker: .testTracker)
            XCTAssertEqual(day, .jun)
        }
    }

    func testDateMonth_invalid_incomplete() {
        var buffer = TestUtilities.createTestByteBuffer(for: "ju")
        XCTAssertThrowsError(try NIOIMAP.GrammarParser.parseDateMonth(buffer: &buffer, tracker: .testTracker)) { e in
            XCTAssertEqual(e as? NIOIMAP.ParsingError, .incompleteMessage)
        }
    }

    func testDateMonth_invalid() {
        var buffer = TestUtilities.createTestByteBuffer(for: "aaa ")
        XCTAssertThrowsError(try NIOIMAP.GrammarParser.parseDateMonth(buffer: &buffer, tracker: .testTracker)) { e in
            XCTAssertTrue(e is ParserError)
        }
    }
}

// MARK: - date-text

extension ParserUnitTests {
    func testDateText_valid() {
        TestUtilities.withBuffer("25-Jun-1994", terminator: " ") { (buffer) in
            let day = try NIOIMAP.GrammarParser.parseDateText(buffer: &buffer, tracker: .testTracker)
            XCTAssertEqual(day, NIOIMAP.Date(day: 25, month: .jun, year: 1994))
        }
    }

    func testDateText_invalid_missing_year() {
        var buffer = TestUtilities.createTestByteBuffer(for: "25-Jun-")
        XCTAssertThrowsError(try NIOIMAP.GrammarParser.parseDateText(buffer: &buffer, tracker: .testTracker)) { e in
            XCTAssertEqual(e as? NIOIMAP.ParsingError, .incompleteMessage)
        }
    }
}

// MARK: - date-time parseDateTime

extension ParserUnitTests {
    // NOTE: Only a few sample failure cases tested, more will be handled by the `ByteToMessageDecoder`

    func testParseDateTime_valid() {
        TestUtilities.withBuffer(#""25-Jun-1994 01:02:03 +1020""#) { (buffer) in
            let dateTime = try NIOIMAP.GrammarParser.parseDateTime(buffer: &buffer, tracker: .testTracker)
            XCTAssertEqual(dateTime.date, NIOIMAP.Date(day: 25, month: .jun, year: 1994))
            XCTAssertEqual(dateTime.time, NIOIMAP.Date.Time(hour: 01, minute: 02, second: 03))
            XCTAssertEqual(dateTime.zone, NIOIMAP.Date.TimeZone(1020)!)
        }
    }

    func testParseDateTime__invalid_incomplete() {
        var buffer = #""25-Jun-1994 01"# as ByteBuffer
        XCTAssertThrowsError(try NIOIMAP.GrammarParser.parseDateTime(buffer: &buffer, tracker: .testTracker)) { error in
            XCTAssertEqual(error as? NIOIMAP.ParsingError, NIOIMAP.ParsingError.incompleteMessage)
        }
    }

    func testParseDateTime__invalid_missing_space() {
        var buffer = #""25-Jun-199401:02:03+1020""# as ByteBuffer
        XCTAssertThrowsError(try NIOIMAP.GrammarParser.parseDateTime(buffer: &buffer, tracker: .testTracker)) { error in
            XCTAssert(error is ParserError)
        }
    }
}

// MARK: - delete parseDelete

extension ParserUnitTests {
    func testDelete_valid() {
        TestUtilities.withBuffer("DELETE inbox", terminator: "\n") { (buffer) in
            let commandType = try NIOIMAP.GrammarParser.parseDelete(buffer: &buffer, tracker: .testTracker)
            guard case NIOIMAP.Command.delete(let mailbox) = commandType else {
                XCTFail("Didn't parse delete")
                return
            }
            XCTAssertEqual(mailbox, NIOIMAP.Mailbox("inbox"))
        }
    }

    func testDelete_valid_mixedCase() {
        TestUtilities.withBuffer("DELete inbox", terminator: "\n") { (buffer) in
            let commandType = try NIOIMAP.GrammarParser.parseDelete(buffer: &buffer, tracker: .testTracker)
            guard case NIOIMAP.Command.delete(let mailbox) = commandType else {
                XCTFail("Didn't parse delete")
                return
            }
            XCTAssertEqual(mailbox, NIOIMAP.Mailbox("inbox"))
        }
    }

    func testDelete_invalid_incomplete() {
        var buffer = TestUtilities.createTestByteBuffer(for: "DELETE ")
        XCTAssertThrowsError(try NIOIMAP.GrammarParser.parseDelete(buffer: &buffer, tracker: .testTracker)) { e in
            XCTAssertEqual(e as? NIOIMAP.ParsingError, .incompleteMessage, "e has type \(e)")
        }
    }
}

// MARK: - enable-data parseEnableData

extension ParserUnitTests {
    func testParseEnableData() {
        let inputs: [(String, String, [NIOIMAP.Capability], UInt)] = [
            ("ENABLED", "\r", [], #line),
            ("ENABLED ENABLE", "\r", [.enable], #line),
            ("ENABLED ENABLE CONDSTORE", "\r", [.enable, .condStore], #line),
        ]
        self.iterateTestInputs(inputs, testFunction: NIOIMAP.GrammarParser.parseEnableData)
    }
}

// MARK: - parseEItemStandardTag

extension ParserUnitTests {
    func testParseEItemStandardTag() {
        let inputs: [(String, String, String, UInt)] = [
            ("test", " ", "test", #line),
        ]
        self.iterateTestInputs(inputs, testFunction: NIOIMAP.GrammarParser.parseEitemStandardTag)
    }
}

// MARK: - parseEItemVendorTag

extension ParserUnitTests {
    func testParseEItemVendorTag() {
        let inputs: [(String, String, NIOIMAP.EItemVendorTag, UInt)] = [
            ("token-atom", " ", NIOIMAP.EItemVendorTag(token: "token", atom: "atom"), #line),
        ]
        self.iterateTestInputs(inputs, testFunction: NIOIMAP.GrammarParser.parseEitemVendorTag)
    }
}

// MARK: - entry-type-resp parseEntryTypeResponse

extension ParserUnitTests {
    func testParseEntryTypeRequest() {
        let inputs: [(String, String, NIOIMAP.EntryTypeRequest, UInt)] = [
            ("all", " ", .all, #line),
            ("ALL", " ", .all, #line),
            ("aLL", " ", .all, #line),
            ("shared", " ", .response(.shared), #line),
        ]
        self.iterateTestInputs(inputs, testFunction: NIOIMAP.GrammarParser.parseEntryTypeRequest)
    }
}

// MARK: - entry-type-resp parseEntryTypeResponse

extension ParserUnitTests {
    func testParseEntryTypeResponse() {
        let inputs: [(String, String, NIOIMAP.EntryTypeResponse, UInt)] = [
            ("priv", " ", .private, #line),
            ("PRIV", " ", .private, #line),
            ("prIV", " ", .private, #line),
            ("shared", " ", .shared, #line),
            ("SHARED", " ", .shared, #line),
            ("shaRED", " ", .shared, #line),
        ]
        self.iterateTestInputs(inputs, testFunction: NIOIMAP.GrammarParser.parseEntryTypeResponse)
    }
}

// MARK: - parseEnvelope

extension ParserUnitTests {
    func testParseEnvelopeTo_valid() {
        TestUtilities.withBuffer(#"("date" "subject" (("name1" "adl1" "mailbox1" "host1")) (("name2" "adl2" "mailbox2" "host2")) (("name3" "adl3" "mailbox3" "host3")) (("name4" "adl4" "mailbox4" "host4")) (("name5" "adl5" "mailbox5" "host5")) (("name6" "adl6" "mailbox6" "host6")) "someone" "messageid")"#) { (buffer) in
            let envelope = try NIOIMAP.GrammarParser.parseEnvelope(buffer: &buffer, tracker: .testTracker)
            XCTAssertEqual(envelope.date, "date")
            XCTAssertEqual(envelope.subject, "subject")
            XCTAssertEqual(envelope.from, [.name("name1", adl: "adl1", mailbox: "mailbox1", host: "host1")])
            XCTAssertEqual(envelope.sender, [.name("name2", adl: "adl2", mailbox: "mailbox2", host: "host2")])
            XCTAssertEqual(envelope.reply, [.name("name3", adl: "adl3", mailbox: "mailbox3", host: "host3")])
            XCTAssertEqual(envelope.to, [.name("name4", adl: "adl4", mailbox: "mailbox4", host: "host4")])
            XCTAssertEqual(envelope.cc, [.name("name5", adl: "adl5", mailbox: "mailbox5", host: "host5")])
            XCTAssertEqual(envelope.bcc, [.name("name6", adl: "adl6", mailbox: "mailbox6", host: "host6")])
            XCTAssertEqual(envelope.inReplyTo, "someone")
            XCTAssertEqual(envelope.messageID, "messageid")
        }
    }
}

// MARK: - parseEsearchResponse

extension ParserUnitTests {
    func testParseEsearchResponse() {
        let inputs: [(String, String, NIOIMAP.ESearchResponse, UInt)] = [
            ("ESEARCH", "\r", .correlator(nil, uid: false, returnData: []), #line),
            ("ESEARCH UID", "\r", .correlator(nil, uid: true, returnData: []), #line),
            ("ESEARCH (TAG \"col\") UID", "\r", .correlator("col", uid: true, returnData: []), #line),
            ("ESEARCH (TAG \"col\") UID COUNT 2", "\r", .correlator("col", uid: true, returnData: [.count(2)]), #line),
            ("ESEARCH (TAG \"col\") UID MIN 1 MAX 2", "\r", .correlator("col", uid: true, returnData: [.min(1), .max(2)]), #line),
        ]
        self.iterateTestInputs(inputs, testFunction: NIOIMAP.GrammarParser.parseEsearchResponse)
    }
}

// MARK: - examine parseExamine

extension ParserUnitTests {
    func testParseExamine() {
        let inputs: [(String, String, NIOIMAP.Command, UInt)] = [
            ("EXAMINE inbox", "\r", .examine(.inbox, []), #line),
            ("examine inbox", "\r", .examine(.inbox, []), #line),
            ("EXAMINE inbox (number)", "\r", .examine(.inbox, [.name("number", value: nil)]), #line),
        ]
        self.iterateTestInputs(inputs, testFunction: NIOIMAP.GrammarParser.parseExamine)
    }

    func testExamine_invalid_incomplete() {
        var buffer = TestUtilities.createTestByteBuffer(for: "EXAMINE ")
        XCTAssertThrowsError(try NIOIMAP.GrammarParser.parseExamine(buffer: &buffer, tracker: .testTracker)) { e in
            XCTAssertEqual(e as? NIOIMAP.ParsingError, .incompleteMessage, "e has type \(e)")
        }
    }
}

// MARK: - parseFetch

extension ParserUnitTests {
    func testParseFetch() {
        let inputs: [(String, String, NIOIMAP.Command, UInt)] = [
            ("FETCH 1:3 ALL", "\r", .fetch([1 ... 3], .all, []), #line),
            ("FETCH 2:4 FULL", "\r", .fetch([2 ... 4], .full, []), #line),
            ("FETCH 3:5 FAST", "\r", .fetch([3 ... 5], .fast, []), #line),
            ("FETCH 4:6 ENVELOPE", "\r", .fetch([4 ... 6], .attributes([.envelope]), []), #line),
            ("FETCH 5:7 (ENVELOPE FLAGS)", "\r", .fetch([5 ... 7], .attributes([.envelope, .flags]), []), #line),
            ("FETCH 3:5 FAST (name)", "\r", .fetch([3 ... 5], .fast, [.name("name", value: nil)]), #line),
            ("FETCH 1 BODY[TEXT]", "\r", .fetch([1], .attributes([.bodySection(.text(.text), nil)]), []), #line),
        ]
        self.iterateTestInputs(inputs, testFunction: NIOIMAP.GrammarParser.parseFetch)
    }
}

// MARK: - parseFetchAttribute

extension ParserUnitTests {
    func testParseFetchAttribute() {
        let inputs: [(String, String, NIOIMAP.FetchAttribute, UInt)] = [
            ("ENVELOPE", " ", .envelope, #line),
            ("FLAGS", " ", .flags, #line),
            ("INTERNALDATE", " ", .internaldate, #line),
            ("RFC822.HEADER", " ", .rfc822(.header), #line),
            ("RFC822", " ", .rfc822(nil), #line),
            ("BODY", " ", .body(structure: false), #line),
            ("BODYSTRUCTURE", " ", .body(structure: true), #line),
            ("UID", " ", .uid, #line),
            ("BODY[1]<1.2>", " ", .bodySection(.part([1], text: nil), NIOIMAP.Partial(left: 1, right: 2)), #line),
            ("BODY[1.TEXT]", " ", .bodySection(.part([1], text: .message(.text)), nil), #line),
            ("BODY[4.2.TEXT]", " ", .bodySection(.part([4, 2], text: .message(.text)), nil), #line),
            ("BODY[HEADER]", " ", .bodySection(.text(.header), nil), #line),
            ("BODY.PEEK[HEADER]<3.4>", " ", .bodyPeekSection(.text(.header), NIOIMAP.Partial(left: 3, right: 4)), #line),
            ("BODY.PEEK[HEADER]", " ", .bodyPeekSection(.text(.header), nil), #line),
            ("BINARY.PEEK[1]", " ", .binary(peek: true, section: [1], partial: nil), #line),
            ("BINARY.PEEK[1]<3.4>", " ", .binary(peek: true, section: [1], partial: .init(left: 3, right: 4)), #line),
            ("BINARY[2]<4.5>", " ", .binary(peek: false, section: [2], partial: .init(left: 4, right: 5)), #line),
            ("BINARY.SIZE[5]", " ", .binarySize(section: [5]), #line),
        ]
        self.iterateTestInputs(inputs, testFunction: NIOIMAP.GrammarParser.parseFetchAttribute)
    }
}

// MARK: - parseFetchModifier

extension ParserUnitTests {
    func testParseFetchModifier() {
        let inputs: [(String, String, NIOIMAP.FetchModifier, UInt)] = [
            ("test", "\r", .name("test", value: nil), #line),
            ("some 1", "\r", .name("some", value: .simple(.sequence([1]))), #line),
        ]
        self.iterateTestInputs(inputs, testFunction: NIOIMAP.GrammarParser.parseFetchModifier)
    }
}

// MARK: - parseFetchModifiers

extension ParserUnitTests {
    func testParseFetchModifiers() {
        let inputs: [(String, String, [NIOIMAP.FetchModifier], UInt)] = [
            (" (test)", "\r", [.name("test", value: nil)], #line),
            (" (test1 test2 test3)", "\r", [.name("test1", value: nil), .name("test2", value: nil), .name("test3", value: nil)], #line),
        ]
        self.iterateTestInputs(inputs, testFunction: NIOIMAP.GrammarParser.parseFetchModifiers)
    }
}

// MARK: - parseFetchModifierName

extension ParserUnitTests {
    func testParseFetchModifierName() {
        let inputs: [(String, String, String, UInt)] = [
            ("test", "\r", "test", #line),
        ]
        self.iterateTestInputs(inputs, testFunction: NIOIMAP.GrammarParser.parseFetchModifierName)
    }
}

// MARK: - parseFetchModifierParameter

extension ParserUnitTests {
    func testParseFetchModifierParameter() {
        let inputs: [(String, String, NIOIMAP.TaggedExtensionValue, UInt)] = [
            ("1", "\r", .simple(.sequence([1])), #line),
        ]
        self.iterateTestInputs(inputs, testFunction: NIOIMAP.GrammarParser.parseFetchModifierParameter)
    }
}

// MARK: - filter-name parseFilterName

extension ParserUnitTests {
    func testParseFilterName() {
        let inputs: [(String, String, String, UInt)] = [
            ("a", " ", "a", #line),
            ("abcdefg", " ", "abcdefg", #line),
        ]
        self.iterateTestInputs(inputs, testFunction: NIOIMAP.GrammarParser.parseFilterName)
    }
}

// MARK: - parseFlag

extension ParserUnitTests {
    func testParseFlag() {
        let inputs: [(String, String, NIOIMAP.Flag, UInt)] = [
            ("\\answered", " ", .answered, #line),
            ("\\flagged", " ", .flagged, #line),
            ("\\deleted", " ", .deleted, #line),
            ("\\seen", " ", .seen, #line),
            ("\\draft", " ", .draft, #line),
            ("keyword", " ", .keyword(NIOIMAP.Flag.Keyword("keyword")), #line),
            ("\\extension", " ", .extension("extension"), #line),
        ]
        self.iterateTestInputs(inputs, testFunction: NIOIMAP.GrammarParser.parseFlag)
    }
}

// MARK: - parseFlagExtension

extension ParserUnitTests {
    func testParseFlagExtension_valid() {
        TestUtilities.withBuffer("\\Something", terminator: " ") { (buffer) in
            let flagExtension = try NIOIMAP.GrammarParser.parseFlagExtension(buffer: &buffer, tracker: .testTracker)
            XCTAssertEqual(flagExtension, "Something")
        }
    }

    func testParseFlagExtension_invalid_noSlash() {
        var buffer = "Something " as ByteBuffer
        XCTAssertThrowsError(try NIOIMAP.GrammarParser.parseFlagExtension(buffer: &buffer, tracker: .testTracker)) { e in
            XCTAssertTrue(e is ParserError)
        }
    }
}

// MARK: - parseFlagKeyword

extension ParserUnitTests {
    func testParseFlagKeyword_valid() {
        TestUtilities.withBuffer("keyword", terminator: " ") { (buffer) in
            let flagExtension = try NIOIMAP.GrammarParser.parseFlagKeyword(buffer: &buffer, tracker: .testTracker)
            XCTAssertEqual(flagExtension, NIOIMAP.Flag.Keyword("keyword"))
        }
    }
}

// MARK: - parseHeaderList

extension ParserUnitTests {
    func testHeaderList_valid_one() {
        TestUtilities.withBuffer(#"("field")"#) { (buffer) in
            let array = try NIOIMAP.GrammarParser.parseHeaderList(buffer: &buffer, tracker: .testTracker)
            XCTAssertEqual(array[0], "field")
        }
    }

    func testHeaderList_valid_many() {
        TestUtilities.withBuffer(#"("first" "second" "third")"#) { (buffer) in
            let array = try NIOIMAP.GrammarParser.parseHeaderList(buffer: &buffer, tracker: .testTracker)
            XCTAssertEqual(array[0], "first")
            XCTAssertEqual(array[1], "second")
            XCTAssertEqual(array[2], "third")
        }
    }

    func testHeaderList_invalid_none() {
        var buffer = #"()"# as ByteBuffer
        XCTAssertThrowsError(try NIOIMAP.GrammarParser.parseHeaderList(buffer: &buffer, tracker: .testTracker)) { e in
            XCTAssertTrue(e is ParserError)
        }
    }
}

// MARK: - id (parseID, parseIDResponse, parseIDParamsList)

extension ParserUnitTests {
    func testParseIDParamsList() {
        let inputs: [(String, String, [NIOIMAP.IDParameter], UInt)] = [
            ("NIL", " ", [], #line),
            (#"("key1" "value1")"#, "", [.key("key1", value: "value1")], #line),
            (
                #"("key1" "value1" "key2" "value2" "key3" "value3")"#,
                "",
                [
                    .key("key1", value: "value1"),
                    .key("key2", value: "value2"),
                    .key("key3", value: "value3"),
                ],
                #line
            ),
        ]
        self.iterateTestInputs(inputs, testFunction: NIOIMAP.GrammarParser.parseIDParamsList)
    }
}

// MARK: - parseList

extension ParserUnitTests {
    func testParseList() {
        let inputs: [(String, String, NIOIMAP.Command, UInt)] = [
            (#"LIST "" """#, "\r", .list(nil, NIOIMAP.Mailbox(""), .mailbox(""), []), #line),
        ]
        self.iterateTestInputs(inputs, testFunction: NIOIMAP.GrammarParser.parseList)
    }
}

// MARK: - list-wildcard parseListWildcard

extension ParserUnitTests {
    func testWildcard() {
        let valid: Set<UInt8> = [UInt8(ascii: "%"), UInt8(ascii: "*")]
        let invalid: Set<UInt8> = Set(UInt8.min ... UInt8.max).subtracting(valid)

        for v in valid {
            var buffer = TestUtilities.createTestByteBuffer(for: [v])
            do {
                let str = try NIOIMAP.GrammarParser.parseListWildcards(buffer: &buffer, tracker: .testTracker)
                XCTAssertEqual(str[str.startIndex], Character(Unicode.Scalar(v)))
            } catch {
                XCTFail("\(v) doesn't satisfy \(error)")
                return
            }
        }
        for v in invalid {
            var buffer = TestUtilities.createTestByteBuffer(for: [v])
            XCTAssertThrowsError(try NIOIMAP.GrammarParser.parseListWildcards(buffer: &buffer, tracker: .testTracker)) { e in
                XCTAssertTrue(e is ParserError)
            }
        }
    }
}

// MARK: - parseMailboxData

extension ParserUnitTests {
    func testParseMailboxData() {
        let inputs: [(String, String, NIOIMAP.Mailbox.Data, UInt)] = [
            ("FLAGS (\\seen \\draft)", " ", .flags([.seen, .draft]), #line),
            (
                "LIST (\\oflag1 \\oflag2) NIL inbox",
                "\r\n",
                .list(.flags(.oFlags([.other("oflag1"), .other("oflag2")], sFlag: nil), char: nil, mailbox: .inbox, listExtended: [])),
                #line
            ),
            ("ESEARCH MIN 1 MAX 2", "\r\n", .search(.correlator(nil, uid: false, returnData: [.min(1), .max(2)])), #line),
            ("1234 EXISTS", "\r\n", .exists(1234), #line),
            ("5678 RECENT", "\r\n", .exists(5678), #line),
            ("STATUS INBOX ()", "\r\n", .status(.inbox, []), #line),
            ("STATUS INBOX (MESSAGES 2)", "\r\n", .status(.inbox, [.messages(2)]), #line),
            (
                "LSUB (\\seen \\draft) NIL inbox",
                "\r\n",
                .lsub(.flags(.oFlags([.other("seen"), .other("draft")], sFlag: nil), char: nil, mailbox: .inbox, listExtended: [])),
                #line
            ),
        ]
        self.iterateTestInputs(inputs, testFunction: NIOIMAP.GrammarParser.parseMailboxData)
    }
}

// MARK: - parseMailboxList

extension ParserUnitTests {
    func testParseMailboxList() {
        let inputs: [(String, String, NIOIMAP.Mailbox.List, UInt)] = [
            (
                "() NIL inbox",
                "\r",
                .flags(nil, char: nil, mailbox: .inbox, listExtended: []),
                #line
            ),
            (
                "() \"d\" inbox",
                "\r",
                .flags(nil, char: "d", mailbox: .inbox, listExtended: []),
                #line
            ),
            (
                "(\\oflag1 \\oflag2) NIL inbox",
                "\r",
                .flags(NIOIMAP.Mailbox.List.Flags(oFlags: [.other("oflag1"), .other("oflag2")], sFlag: nil), char: nil, mailbox: .inbox, listExtended: []),
                #line
            ),
            (
                "(\\oflag1 \\oflag2) \"d\" inbox",
                "\r",
                .flags(NIOIMAP.Mailbox.List.Flags(oFlags: [.other("oflag1"), .other("oflag2")], sFlag: nil), char: "d", mailbox: .inbox, listExtended: []),
                #line
            ),
        ]
        self.iterateTestInputs(inputs, testFunction: NIOIMAP.GrammarParser.parseMailboxList)
    }

    func testParseMailboxList_invalid_character_incomplete() {
        var buffer = "() \"" as ByteBuffer
        XCTAssertThrowsError(try NIOIMAP.GrammarParser.parseMailboxList(buffer: &buffer, tracker: .testTracker)) { e in
            XCTAssertEqual(e as? NIOIMAP.ParsingError, .incompleteMessage)
        }
    }

    func testParseMailboxList_invalid_character() {
        var buffer = "() \"\\\" inbox" as ByteBuffer
        XCTAssertThrowsError(try NIOIMAP.GrammarParser.parseMailboxList(buffer: &buffer, tracker: .testTracker)) { e in
            XCTAssertTrue(e is ParserError)
        }
    }
}

// MARK: - parseMailboxListFlags

extension ParserUnitTests {
    func testParseMailboxListFlags_valid_oFlags_one() {
        TestUtilities.withBuffer("\\flag1", terminator: " \r\n") { (buffer) in
            let flags = try NIOIMAP.GrammarParser.parseMailboxListFlags(buffer: &buffer, tracker: .testTracker)
            XCTAssertEqual(flags.oFlags, [.other("flag1")])
            XCTAssertNil(flags.sFlag)
        }
    }

    func testParseMailboxListFlags_valid_oFlags_multiple() {
        TestUtilities.withBuffer("\\flag1 \\flag2", terminator: " \r\n") { (buffer) in
            let flags = try NIOIMAP.GrammarParser.parseMailboxListFlags(buffer: &buffer, tracker: .testTracker)
            XCTAssertEqual(flags.oFlags, [.other("flag1"), .other("flag2")])
            XCTAssertNil(flags.sFlag)
        }
    }

    // 1*OFlag sFlag 0*OFlag
    func testParseMailboxListFlags_valid_mixedArray1() {
        TestUtilities.withBuffer("\\oflag1 \\marked", terminator: "\r\n") { (buffer) in
            let flags = try NIOIMAP.GrammarParser.parseMailboxListFlags(buffer: &buffer, tracker: .testTracker)
            XCTAssertEqual(flags.oFlags, [.other("oflag1")])
            XCTAssertEqual(flags.sFlag, NIOIMAP.Mailbox.List.SFlag.marked)
        }
    }

    // 1*OFlag sFlag 1*OFlag
    func testParseMailboxListFlags_valid_mixedArray2() {
        TestUtilities.withBuffer("\\oflag1 \\marked \\oflag2", terminator: " \r\n") { (buffer) in
            let flags = try NIOIMAP.GrammarParser.parseMailboxListFlags(buffer: &buffer, tracker: .testTracker)
            XCTAssertEqual(flags.oFlags, [.other("oflag1"), .other("oflag2")])
            XCTAssertEqual(flags.sFlag, NIOIMAP.Mailbox.List.SFlag.marked)
        }
    }

    // 2*OFlag sFlag 2*OFlag
    func testParseMailboxListFlags_valid_mixedArray3() {
        TestUtilities.withBuffer("\\oflag1 \\oflag2 \\marked \\oflag3 \\oflag4", terminator: " \r\n") { (buffer) in
            let flags = try NIOIMAP.GrammarParser.parseMailboxListFlags(buffer: &buffer, tracker: .testTracker)
            XCTAssertEqual(flags.oFlags, [.other("oflag1"), .other("oflag2"), .other("oflag3"), .other("oflag4")])
            XCTAssertEqual(flags.sFlag, NIOIMAP.Mailbox.List.SFlag.marked)
        }
    }
}

// MARK: - parseMailboxListOflag

extension ParserUnitTests {
    func testParseMailboxListOflag_valid_inferior() {
        TestUtilities.withBuffer("\\Noinferiors") { (buffer) in
            let flag = try NIOIMAP.GrammarParser.parseMailboxListOflag(buffer: &buffer, tracker: .testTracker)
            XCTAssertEqual(flag, .noInferiors)
        }
    }

    func testParseMailboxListOflag_valid_inferior_mixedCase() {
        TestUtilities.withBuffer("\\NOINferiors") { (buffer) in
            let flag = try NIOIMAP.GrammarParser.parseMailboxListOflag(buffer: &buffer, tracker: .testTracker)
            XCTAssertEqual(flag, .noInferiors)
        }
    }

    func testParseMailboxListOflag_valid_other() {
        TestUtilities.withBuffer("\\SomeFlag", terminator: " ") { (buffer) in
            let flag = try NIOIMAP.GrammarParser.parseMailboxListOflag(buffer: &buffer, tracker: .testTracker)
            XCTAssertEqual(flag, .other("SomeFlag"))
        }
    }
}

// MARK: - parseMediaBasic

extension ParserUnitTests {
    func testParseMediaBasic_valid_match() {
        var buffer = #""APPLICATION" "something""# as ByteBuffer
        do {
            let mediaBasic = try NIOIMAP.GrammarParser.parseMediaBasic(buffer: &buffer, tracker: .testTracker)
            XCTAssertEqual(mediaBasic, NIOIMAP.Media.Basic(type: .application, subtype: "something"))
        } catch {
            XCTFail("\(error)")
        }
    }

    func testParseMediaBasic_valid_string() {
        var buffer = #""STRING" "something""# as ByteBuffer
        do {
            let mediaBasic = try NIOIMAP.GrammarParser.parseMediaBasic(buffer: &buffer, tracker: .testTracker)
            XCTAssertEqual(mediaBasic, NIOIMAP.Media.Basic(type: .other("STRING"), subtype: "something"))
        } catch {
            XCTFail("\(error)")
        }
    }

    func testParseMediaBasic_valid_invalidString() {
        var buffer = #"hey "something""# as ByteBuffer
        XCTAssertThrowsError(try NIOIMAP.GrammarParser.parseMediaBasic(buffer: &buffer, tracker: .testTracker)) { e in
            XCTAssertTrue(e is ParserError)
        }
    }
}

// MARK: - media-message parseMediaMessage

extension ParserUnitTests {
    func testMediaMessage_valid_rfc() {
        var buffer = TestUtilities.createTestByteBuffer(for: "\"MESSAGE\" \"RFC822\"")
        XCTAssertNoThrow(try NIOIMAP.GrammarParser.parseMediaMessage(buffer: &buffer, tracker: .testTracker))
    }

    func testMediaMessage_valid_mixedCase() {
        var buffer = TestUtilities.createTestByteBuffer(for: "\"messAGE\" \"RfC822\"")
        XCTAssertNoThrow(try NIOIMAP.GrammarParser.parseMediaMessage(buffer: &buffer, tracker: .testTracker))
    }

    func testMediaMessage_invalid() {
        var buffer = TestUtilities.createTestByteBuffer(for: "abcdefghijklmnopqrstuvwxyz\n")
        XCTAssertThrowsError(try NIOIMAP.GrammarParser.parseMediaMessage(buffer: &buffer, tracker: .testTracker)) { e in
            XCTAssertTrue(e is ParserError, "e has type \(e)")
        }
    }

    func testMediaMessage_invalid_partial() {
        var buffer = TestUtilities.createTestByteBuffer(for: "\"messAGE\"")
        XCTAssertThrowsError(try NIOIMAP.GrammarParser.parseMediaMessage(buffer: &buffer, tracker: .testTracker)) { e in
            XCTAssertEqual(e as? NIOIMAP.ParsingError, .incompleteMessage, "e has type \(e)")
        }
    }
}

// MARK: - media-text parseMediaText

extension ParserUnitTests {
    func testMediaText_valid() {
        TestUtilities.withBuffer(#""TEXT" "something""#, terminator: "\n") { (buffer) in
            let media = try NIOIMAP.GrammarParser.parseMediaText(buffer: &buffer, tracker: .testTracker)
            XCTAssertEqual(media, "something")
        }
    }

    func testMediaText_valid_mixedCase() {
        TestUtilities.withBuffer(#""TExt" "something""#, terminator: "\n") { (buffer) in
            let media = try NIOIMAP.GrammarParser.parseMediaText(buffer: &buffer, tracker: .testTracker)
            XCTAssertEqual(media, "something")
        }
    }

    func testMediaText_invalid_missingQuotes() {
        var buffer = TestUtilities.createTestByteBuffer(for: #"TEXT "something"\n"#)
        XCTAssertThrowsError(try NIOIMAP.GrammarParser.parseMediaText(buffer: &buffer, tracker: .testTracker)) { e in
            XCTAssertTrue(e is ParserError, "e has type \(e)")
        }
    }

    func testMediaText_invalid_missingSubtype() {
        var buffer = TestUtilities.createTestByteBuffer(for: #""TEXT""#)
        XCTAssertThrowsError(try NIOIMAP.GrammarParser.parseMediaText(buffer: &buffer, tracker: .testTracker)) { e in
            XCTAssertEqual(e as? NIOIMAP.ParsingError, .incompleteMessage, "e has type \(e)")
        }
    }
}

// MARK: - parseMessageAttribute

extension ParserUnitTests {
    // TODO: Write tests
}

// MARK: - parseMessageAttributeDynamic

extension ParserUnitTests {
    func testParseMessageAttributeDynamic_valid_single() {
        TestUtilities.withBuffer("FLAGS (\\Draft)", terminator: "") { (buffer) in
            let result = try NIOIMAP.GrammarParser.parseMessageAttributeDynamic(buffer: &buffer, tracker: .testTracker)
            XCTAssertEqual(result, [.draft])
        }
    }

    func testParseMessageAttributeDynamic_valid_multiple() {
        TestUtilities.withBuffer("FLAGS (flag1 flag2 flag3)", terminator: "") { (buffer) in
            let result = try NIOIMAP.GrammarParser.parseMessageAttributeDynamic(buffer: &buffer, tracker: .testTracker)
            XCTAssertEqual(result, [.keyword(NIOIMAP.Flag.Keyword("flag1")), .keyword(NIOIMAP.Flag.Keyword("flag2")), .keyword(NIOIMAP.Flag.Keyword("flag3"))])
        }
    }

    func testParseMessageAttributeDynamic_invalid_empty() {
        var buffer = "FLAGS ()" as ByteBuffer
        XCTAssertThrowsError(try NIOIMAP.GrammarParser.parseMessageAttributeDynamic(buffer: &buffer, tracker: .testTracker)) { e in
            XCTAssertTrue(e is ParserError)
        }
    }
}

// MARK: - parseMessageAttributeStatic

extension ParserUnitTests {
    func testParseMessageAttributeStatic_envelope() {
        TestUtilities.withBuffer(#"ENVELOPE ("date" "subject" (("from1" "from2" "from3" "from4")) (("sender1" "sender2" "sender3" "sender4")) (("reply1" "reply2" "reply3" "reply4")) (("to1" "to2" "to3" "to4")) (("cc1" "cc2" "cc3" "cc4")) (("bcc1" "bcc2" "bcc3" "bcc4")) "inreplyto" "messageid")"#) { (buffer) in
            let result = try NIOIMAP.GrammarParser.parseMessageAttributeStatic(buffer: &buffer, tracker: .testTracker)
            let expectedEnvelope = NIOIMAP.Envelope(
                date: "date",
                subject: "subject",
                from: [.name("from1", adl: "from2", mailbox: "from3", host: "from4")],
                sender: [.name("sender1", adl: "sender2", mailbox: "sender3", host: "sender4")],
                reply: [.name("reply1", adl: "reply2", mailbox: "reply3", host: "reply4")],
                to: [.name("to1", adl: "to2", mailbox: "to3", host: "to4")],
                cc: [.name("cc1", adl: "cc2", mailbox: "cc3", host: "cc4")],
                bcc: [.name("bcc1", adl: "bcc2", mailbox: "bcc3", host: "bcc4")],
                inReplyTo: "inreplyto",
                messageID: "messageid"
            )
            XCTAssertEqual(result, .envelope(expectedEnvelope))
        }
    }

    func testParseMessageAttributeStatic_dateTime() {
        TestUtilities.withBuffer(#"INTERNALDATE "25-jun-1994 01:02:03 +0000""#) { (buffer) in
            let result = try NIOIMAP.GrammarParser.parseMessageAttributeStatic(buffer: &buffer, tracker: .testTracker)
            let expectedDateTime = NIOIMAP.Date.DateTime(
                date: NIOIMAP.Date(day: 25, month: .jun, year: 1994),
                time: NIOIMAP.Date.Time(hour: 01, minute: 02, second: 03),
                zone: NIOIMAP.Date.TimeZone(0)!
            )
            XCTAssertEqual(result, .internalDate(expectedDateTime))
        }
    }

    func testParseMessageAttributeStatic() {
        let inputs: [(String, String, NIOIMAP.MessageAttributesStatic, UInt)] = [
            ("UID 1234", " ", .uid(1234), #line),
            ("BODY[TEXT]<1> {999}\r\n", " ", .bodySectionText(1, 999), #line),
            (#"BODY[HEADER] "string""#, " ", .bodySection(.text(.header), nil, "string"), #line),
            (#"BODY[HEADER]<12> "string""#, " ", .bodySection(.text(.header), 12, "string"), #line),
            ("RFC822.SIZE 1234", " ", .rfc822Size(1234), #line),
            (#"RFC822 "some string""#, " ", .rfc822(nil, "some string"), #line),
            (#"RFC822.HEADER "some string""#, " ", .rfc822(.header, "some string"), #line),
            ("BINARY.SIZE[3] 4", " ", .binarySize(section: [3], number: 4), #line),
            ("BINARY[3] ~{4}\r\n", " ", .binaryLiteral(section: [3], size: 4), #line),
            ("BINARY[3] {4}\r\n", " ", .binaryLiteral(section: [3], size: 4), #line),
        ]
        self.iterateTestInputs(inputs, testFunction: NIOIMAP.GrammarParser.parseMessageAttributeStatic)
    }
}

// MARK: - parseMessageData

extension ParserUnitTests {
    func testParseMessageData() {
        let inputs: [(String, String, NIOIMAP.MessageData, UInt)] = [
            ("1 FETCH ", "", .fetch(1), #line),
        ]
        self.iterateTestInputs(inputs, testFunction: NIOIMAP.GrammarParser.parseMessageData)
    }
}

// MARK: - mod-sequence-value parseModifierSequenceValue

extension ParserUnitTests {
    func testParseModifierSequenceValue() {
        let inputs: [(String, String, NIOIMAP.ModifierSequenceValue, UInt)] = [
            ("1", " ", .value(1)!, #line),
            ("123", " ", .value(123)!, #line),
            ("12345", " ", .value(12345)!, #line),
            ("1234567", " ", .value(1234567)!, #line),
            ("123456789", " ", .value(123456789)!, #line),
        ]
        self.iterateTestInputs(inputs, testFunction: NIOIMAP.GrammarParser.parseModifierSequenceValue)
    }
}

// MARK: - mod-sequence-valzer parseModifierSequenceValueZero

extension ParserUnitTests {
    func testParseModifierSequenceValueZero() {
        let inputs: [(String, String, NIOIMAP.ModifierSequenceValue, UInt)] = [
            ("0", " ", .zero, #line),
            ("123", " ", .value(123), #line),
        ]
        self.iterateTestInputs(inputs, testFunction: NIOIMAP.GrammarParser.parseModifierSequenceValue)
    }
}

// MARK: - move parseMove

extension ParserUnitTests {
    func testParseMove() {
        let inputs: [(String, String, NIOIMAP.Command, UInt)] = [
            ("MOVE * inbox", " ", .move([.wildcard], .inbox), #line),
            ("MOVE 1:2,4:5 test", " ", .move([1 ... 2, 4 ... 5], "test"), #line),
        ]
        self.iterateTestInputs(inputs, testFunction: NIOIMAP.GrammarParser.parseMove)
    }
}

// MARK: - parseNamespaceCommand

extension ParserUnitTests {
    func testParseNamespaceCommand() {
        let inputs: [(String, String, NIOIMAP.Command, UInt)] = [
            ("NAMESPACE", " ", .namespace, #line),
            ("nameSPACE", " ", .namespace, #line),
            ("namespace", " ", .namespace, #line),
        ]
        self.iterateTestInputs(inputs, testFunction: NIOIMAP.GrammarParser.parseNamespaceCommand)
    }
}

// MARK: - Namespace-Desc parseNamespaceResponse

extension ParserUnitTests {
    func testParseNamespaceDescription() {
        let inputs: [(String, String, NIOIMAP.NamespaceDescription, UInt)] = [
            ("(\"str1\" NIL)", " ", .string("str1", char: nil, responseExtensions: []), #line),
            ("(\"str\" \"a\")", " ", .string("str", char: "a", responseExtensions: []), #line),
        ]
        self.iterateTestInputs(inputs, testFunction: NIOIMAP.GrammarParser.parseNamespaceDescription)
    }
}

// MARK: - parseNamespaceResponse

extension ParserUnitTests {
    func testParseNamespaceResponse() {
        let inputs: [(String, String, NIOIMAP.NamespaceResponse, UInt)] = [
            ("NAMESPACE nil nil nil", " ", .userNamespace([], otherUserNamespace: [], sharedNamespace: []), #line),
        ]
        self.iterateTestInputs(inputs, testFunction: NIOIMAP.GrammarParser.parseNamespaceResponse)
    }
}

// MARK: - parseNamespaceResponseExtension

extension ParserUnitTests {
    func testParseNamespaceResponseExtension() {
        let inputs: [(String, String, NIOIMAP.NamespaceResponseExtension, UInt)] = [
            (" \"str1\" (\"str2\")", " ", .string("str1", array: ["str2"]), #line),
            (" \"str1\" (\"str2\" \"str3\" \"str4\")", " ", .string("str1", array: ["str2", "str3", "str4"]), #line),
        ]
        self.iterateTestInputs(inputs, testFunction: NIOIMAP.GrammarParser.parseNamespaceResponseExtension)
    }
}

// MARK: - parseNewline

extension ParserUnitTests {
    func test_parseNewlineSuccessful() {
        var buffer = TestUtilities.createTestByteBuffer(for: "\nx")
        XCTAssertNoThrow(try ParserLibrary.parseNewline(buffer: &buffer, tracker: .testTracker))
        XCTAssertEqual(UInt8(ascii: "x"), buffer.readInteger(as: UInt8.self))

        buffer = TestUtilities.createTestByteBuffer(for: "\n")
        XCTAssertNoThrow(try ParserLibrary.parseNewline(buffer: &buffer, tracker: .testTracker))
        XCTAssertNil(buffer.readInteger(as: UInt8.self))

        buffer = TestUtilities.createTestByteBuffer(for: "\r\nx")
        XCTAssertNoThrow(try ParserLibrary.parseNewline(buffer: &buffer, tracker: .testTracker))
        XCTAssertEqual(UInt8(ascii: "x"), buffer.readInteger(as: UInt8.self))

        buffer = TestUtilities.createTestByteBuffer(for: "\r\n")
        XCTAssertNoThrow(try ParserLibrary.parseNewline(buffer: &buffer, tracker: .testTracker))
        XCTAssertNil(buffer.readInteger(as: UInt8.self))
    }

    func test_parseNewlineFailure() {
        var buffer = TestUtilities.createTestByteBuffer(for: "\r")
        XCTAssertThrowsError(try ParserLibrary.parseNewline(buffer: &buffer, tracker: .testTracker)) { error in
            XCTAssertEqual(error as? NIOIMAP.ParsingError, NIOIMAP.ParsingError.incompleteMessage)
        }
        XCTAssertEqual(UInt8(ascii: "\r"), buffer.readInteger(as: UInt8.self))

        buffer = TestUtilities.createTestByteBuffer(for: "\rx")
        XCTAssertThrowsError(try ParserLibrary.parseNewline(buffer: &buffer, tracker: .testTracker)) { error in
            XCTAssert(error is ParserError)
        }
        XCTAssertEqual(UInt8(ascii: "\r"), buffer.readInteger(as: UInt8.self))

        buffer = TestUtilities.createTestByteBuffer(for: "x")
        XCTAssertThrowsError(try ParserLibrary.parseNewline(buffer: &buffer, tracker: .testTracker)) { error in
            XCTAssert(error is ParserError)
        }
        XCTAssertEqual(UInt8(ascii: "x"), buffer.readInteger(as: UInt8.self))

        buffer = TestUtilities.createTestByteBuffer(for: "xy")
        XCTAssertThrowsError(try ParserLibrary.parseNewline(buffer: &buffer, tracker: .testTracker)) { error in
            XCTAssert(error is ParserError)
        }
        XCTAssertEqual(UInt8(ascii: "x"), buffer.readInteger(as: UInt8.self))
    }
}

// MARK: - parseNil

extension ParserUnitTests {
    func testNil_valid() {
        var buffer = TestUtilities.createTestByteBuffer(for: "NIL")
        XCTAssertNoThrow(try NIOIMAP.GrammarParser.parseNil(buffer: &buffer, tracker: .testTracker))
    }

    func testNil_valid_mixedCase() {
        var buffer = TestUtilities.createTestByteBuffer(for: "nIl")
        XCTAssertNoThrow(try NIOIMAP.GrammarParser.parseNil(buffer: &buffer, tracker: .testTracker))
    }

    func testNil_valid_overcomplete() {
        var buffer = TestUtilities.createTestByteBuffer(for: "NILL")
        XCTAssertNoThrow(try NIOIMAP.GrammarParser.parseNil(buffer: &buffer, tracker: .testTracker))
        XCTAssertEqual(buffer.readableBytes, 1)
    }

    func testNil_invalid_incomplete() {
        var buffer = TestUtilities.createTestByteBuffer(for: "N")
        XCTAssertThrowsError(try NIOIMAP.GrammarParser.parseNil(buffer: &buffer, tracker: .testTracker)) { e in
            XCTAssertEqual(e as? NIOIMAP.ParsingError, .incompleteMessage, "e has type \(e)")
        }
    }

    func testNil_invalid() {
        var buffer = TestUtilities.createTestByteBuffer(for: "123")
        XCTAssertThrowsError(try NIOIMAP.GrammarParser.parseNil(buffer: &buffer, tracker: .testTracker)) { e in
            XCTAssertTrue(e is ParserError, "e has type \(e)")
        }
    }

    func testNil_invalid_text() {
        var buffer = TestUtilities.createTestByteBuffer(for: #""NIL""#)
        XCTAssertThrowsError(try NIOIMAP.GrammarParser.parseNil(buffer: &buffer, tracker: .testTracker)) { e in
            XCTAssertTrue(e is ParserError, "e has type \(e)")
        }
    }
}

// MARK: - nstring parseNString

extension ParserUnitTests {
    func testNString_nil() {
        TestUtilities.withBuffer("NIL", terminator: "\n") { (buffer) in
            let val = try NIOIMAP.GrammarParser.parseNString(buffer: &buffer, tracker: .testTracker)
            XCTAssertEqual(val, nil)
        }
    }

    func testNString_nil_mixedCase() {
        TestUtilities.withBuffer("Nil", terminator: "\n") { (buffer) in
            let val = try NIOIMAP.GrammarParser.parseNString(buffer: &buffer, tracker: .testTracker)
            XCTAssertEqual(val, nil)
        }
    }

    func testNString_string() {
        TestUtilities.withBuffer("\"abc123\"") { (buffer) in
            let val = try NIOIMAP.GrammarParser.parseNString(buffer: &buffer, tracker: .testTracker)
            XCTAssertEqual(val, "abc123")
        }
    }

    func testNString_invalid() {
        var buffer = TestUtilities.createTestByteBuffer(for: "hello world")
        XCTAssertThrowsError(try NIOIMAP.GrammarParser.parseNString(buffer: &buffer, tracker: .testTracker)) { e in
            XCTAssertTrue(e is ParserError)
        }
    }
}

// MARK: - number parseNumber

extension ParserUnitTests {
    func testNumber_valid() {
        TestUtilities.withBuffer("12345", terminator: " ") { (buffer) in
            let num = try NIOIMAP.GrammarParser.parseNumber(buffer: &buffer, tracker: .testTracker)
            XCTAssertEqual(num, 12345)
        }
    }

    func testNumber_invalid_empty() {
        var buffer = TestUtilities.createTestByteBuffer(for: "")
        XCTAssertThrowsError(try ParserLibrary.parseNewline(buffer: &buffer, tracker: .testTracker)) { error in
            XCTAssertEqual(error as? NIOIMAP.ParsingError, NIOIMAP.ParsingError.incompleteMessage)
        }
    }

    func testNumber_invalid_alpha() {
        var buffer = TestUtilities.createTestByteBuffer(for: "abc")
        XCTAssertThrowsError(try ParserLibrary.parseNewline(buffer: &buffer, tracker: .testTracker)) { error in
            XCTAssert(error is ParserError)
        }
    }
}

// MARK: - nz-number parseNZNumber

extension ParserUnitTests {
    func testNZNumber_valid() {
        TestUtilities.withBuffer("12345", terminator: " ") { (buffer) in
            let num = try NIOIMAP.GrammarParser.parseNumber(buffer: &buffer, tracker: .testTracker)
            XCTAssertEqual(num, 12345)
        }
    }

    func testNZNumber_valid_midZero() {
        TestUtilities.withBuffer("12045", terminator: " ") { (buffer) in
            let num = try NIOIMAP.GrammarParser.parseNumber(buffer: &buffer, tracker: .testTracker)
            XCTAssertEqual(num, 12045)
        }
    }

    func testNZNumber_allZeros() {
        var buffer = TestUtilities.createTestByteBuffer(for: "0000 ")
        XCTAssertThrowsError(try ParserLibrary.parseNewline(buffer: &buffer, tracker: .testTracker)) { error in
            XCTAssert(error is ParserError)
        }
    }

    func testNZNumber_startZero() {
        var buffer = TestUtilities.createTestByteBuffer(for: "0123 ")
        XCTAssertThrowsError(try ParserLibrary.parseNewline(buffer: &buffer, tracker: .testTracker)) { error in
            XCTAssert(error is ParserError)
        }
    }

    func testNZNumber_invalid_empty() {
        var buffer = TestUtilities.createTestByteBuffer(for: "")
        XCTAssertThrowsError(try ParserLibrary.parseNewline(buffer: &buffer, tracker: .testTracker)) { error in
            XCTAssertEqual(error as? NIOIMAP.ParsingError, NIOIMAP.ParsingError.incompleteMessage)
        }
    }

    func testNZNumber_invalid_alpha() {
        var buffer = TestUtilities.createTestByteBuffer(for: "abc")
        XCTAssertThrowsError(try ParserLibrary.parseNewline(buffer: &buffer, tracker: .testTracker)) { error in
            XCTAssert(error is ParserError)
        }
    }
}

// MARK: - parsePartialRange

extension ParserUnitTests {
    func testParsePartialRange() {
        let inputs: [(String, String, NIOIMAP.Partial.Range, UInt)] = [
            ("1", " ", NIOIMAP.Partial.Range(num1: 1, num2: nil), #line),
            ("1.2", " ", NIOIMAP.Partial.Range(num1: 1, num2: 2), #line),
        ]
        self.iterateTestInputs(inputs, testFunction: NIOIMAP.GrammarParser.parsePartialRange)
    }
}

// MARK: - parsePartial

extension ParserUnitTests {
    func testParsePartial() {
        let inputs: [(String, String, NIOIMAP.Partial, UInt)] = [
            ("<1.2>", " ", .init(left: 1, right: 2), #line),
        ]
        self.iterateTestInputs(inputs, testFunction: NIOIMAP.GrammarParser.parsePartial)
    }
}

// MARK: - parseResponseData

extension ParserUnitTests {
    func testParseResponseData() {
        let inputs: [(String, String, NIOIMAP.ResponsePayload, UInt)] = [
            ("* CAPABILITY ENABLE\r\n", " ", .capabilityData([.enable]), #line),
        ]
        self.iterateTestInputs(inputs, testFunction: NIOIMAP.GrammarParser.parseResponseData)
    }
}

// MARK: - parseResponsePayload

extension ParserUnitTests {
    func testParseResponsePayload() {
        let inputs: [(String, String, NIOIMAP.ResponsePayload, UInt)] = [
            ("CAPABILITY ENABLE", "\r", .capabilityData([.enable]), #line),
            ("BYE test", "\r\n", .conditionalBye(.code(nil, text: "test")), #line),
            ("OK test", "\r\n", .conditionalState(.ok(.code(nil, text: "test"))), #line),
            ("1 EXISTS", "\r", .mailboxData(.exists(1)), #line),
            ("2 EXPUNGE", "\r", .messageData(.expunge(2)), #line),
            ("ENABLED ENABLE", "\r", .enableData([.enable]), #line),
            ("ID (\"key\" NIL)", "\r", .id([.key("key", value: nil)]), #line),
        ]
        self.iterateTestInputs(inputs, testFunction: NIOIMAP.GrammarParser.parseResponsePayload)
    }
}

// MARK: - parseResponseTextCode

extension ParserUnitTests {
    func testParseResponseTextCode() {
        let inputs: [(String, String, NIOIMAP.ResponseTextCode, UInt)] = [
            ("ALERT", "\r", .alert, #line),
            ("BADCHARSET", "\r", .badCharset([]), #line),
            ("BADCHARSET (UTF8)", "\r", .badCharset(["UTF8"]), #line),
            ("BADCHARSET (UTF8 UTF9 UTF10)", "\r", .badCharset(["UTF8", "UTF9", "UTF10"]), #line),
            ("CAPABILITY IMAP4 IMAP4rev1", "\r", .capability([.imap4, .imap4rev1]), #line),
            ("PARSE", "\r", .parse, #line),
            ("PERMANENTFLAGS ()", "\r", .permanentFlags([]), #line),
            ("PERMANENTFLAGS (\\Answered)", "\r", .permanentFlags([.flag(.answered)]), #line),
            ("PERMANENTFLAGS (\\Answered \\Seen \\*)", "\r", .permanentFlags([.flag(.answered), .flag(.seen), .wildcard]), #line),
            ("READ-ONLY", "\r", .readOnly, #line),
            ("READ-WRITE", "\r", .readWrite, #line),
            ("UIDNEXT 12", "\r", .uidNext(12), #line),
            ("UIDVALIDITY 34", "\r", .uidValidity(34), #line),
            ("UNSEEN 56", "\r", .unseen(56), #line),
            ("NAMESPACE NIL NIL NIL", "\r", .namespace(.userNamespace([], otherUserNamespace: [], sharedNamespace: [])), #line),
            ("some", "\r", .other("some", nil), #line),
            ("some thing", "\r", .other("some", "thing"), #line),
        ]
        self.iterateTestInputs(inputs, testFunction: NIOIMAP.GrammarParser.parseResponseTextCode)
    }
}

// MARK: - parseRFC822

extension ParserUnitTests {
    func testParseRFC822_valid_header() {
        TestUtilities.withBuffer(".HEADER") { (buffer) in
            let rfc = try NIOIMAP.GrammarParser.parseRFC822(buffer: &buffer, tracker: .testTracker)
            XCTAssertEqual(rfc, .header)
        }
    }

    func testParseRFC822_valid_size() {
        TestUtilities.withBuffer(".SIZE") { (buffer) in
            let rfc = try NIOIMAP.GrammarParser.parseRFC822(buffer: &buffer, tracker: .testTracker)
            XCTAssertEqual(rfc, .size)
        }
    }

    func testParseRFC822_valid_text() {
        TestUtilities.withBuffer(".TEXT") { (buffer) in
            let rfc = try NIOIMAP.GrammarParser.parseRFC822(buffer: &buffer, tracker: .testTracker)
            XCTAssertEqual(rfc, .text)
        }
    }
}

// MARK: - parseRFC822Reduced

extension ParserUnitTests {
    func testParseRFC822Reduced_header() {
        TestUtilities.withBuffer(".HEADER") { (buffer) in
            let result = try NIOIMAP.GrammarParser.parseRFC822Reduced(buffer: &buffer, tracker: .testTracker)
            XCTAssertEqual(result, .header)
        }
    }

    func testParseRFC822Reduced_text() {
        TestUtilities.withBuffer(".TEXT") { (buffer) in
            let result = try NIOIMAP.GrammarParser.parseRFC822Reduced(buffer: &buffer, tracker: .testTracker)
            XCTAssertEqual(result, .text)
        }
    }
}

// MARK: - search parseSearch

extension ParserUnitTests {
    func testParseSearch() {
        let inputs: [(String, String, NIOIMAP.Command, UInt)] = [
            ("SEARCH ALL", "\r", .search(returnOptions: [], program: .charset(nil, keys: [.all])), #line),
            ("SEARCH ALL DELETED FLAGGED", "\r", .search(returnOptions: [], program: .charset(nil, keys: [.all, .deleted, .flagged])), #line),
            ("SEARCH CHARSET UTF-8 ALL", "\r", .search(returnOptions: [], program: .charset("UTF-8", keys: [.all])), #line),
            ("SEARCH RETURN () ALL", "\r", .search(returnOptions: [], program: .charset(nil, keys: [.all])), #line),
            ("SEARCH RETURN (MIN) ALL", "\r", .search(returnOptions: [.min], program: .charset(nil, keys: [.all])), #line),
        ]
        self.iterateTestInputs(inputs, testFunction: NIOIMAP.GrammarParser.parseSearch)
    }
}

// MARK: - parseSearchCorrelator

extension ParserUnitTests {
    func testParseSearchCorrelator() {
        let inputs: [(String, String, ByteBuffer, UInt)] = [
            (" (TAG \"test1\")", "\r", "test1", #line),
            (" (tag \"test2\")", "\r", "test2", #line),
        ]
        self.iterateTestInputs(inputs, testFunction: NIOIMAP.GrammarParser.parseSearchCorrelator)
    }
}

// MARK: - `search-criteria` parseSearchCriteria

extension ParserUnitTests {
    func testParseSearchCriteria() {
        let inputs: [(String, String, [NIOIMAP.SearchKey], UInt)] = [
            ("ALL", "\r", [.all], #line),
            ("ALL ANSWERED DELETED", "\r", [.all, .answered, .deleted], #line),
        ]
        self.iterateTestInputs(inputs, testFunction: NIOIMAP.GrammarParser.parseSearchCriteria)
    }
}

// MARK: - `search-key` parseSearchKey

extension ParserUnitTests {
    func testParseSearchKey() {
        let inputs: [(String, String, NIOIMAP.SearchKey, UInt)] = [
            ("ALL", "\r", .all, #line),
            ("ANSWERED", "\r", .answered, #line),
            ("DELETED", "\r", .deleted, #line),
            ("FLAGGED", "\r", .flagged, #line),
            ("NEW", "\r", .new, #line),
            ("OLD", "\r", .old, #line),
            ("RECENT", "\r", .recent, #line),
            ("SEEN", "\r", .seen, #line),
            ("UNANSWERED", "\r", .unanswered, #line),
            ("UNDELETED", "\r", .undeleted, #line),
            ("UNFLAGGED", "\r", .unflagged, #line),
            ("UNSEEN", "\r", .unseen, #line),
            ("UNDRAFT", "\r", .undraft, #line),
            ("DRAFT", "\r", .draft, #line),
            ("ON 25-jun-1994", "\r", .on(NIOIMAP.Date(day: 25, month: .jun, year: 1994)), #line),
            ("SINCE 01-jan-2001", "\r", .since(NIOIMAP.Date(day: 1, month: .jan, year: 2001)), #line),
            ("SENTON 02-jan-2002", "\r", .sent(.on(NIOIMAP.Date(day: 2, month: .jan, year: 2002))), #line),
            ("SENTBEFORE 03-jan-2003", "\r", .sent(.before(NIOIMAP.Date(day: 3, month: .jan, year: 2003))), #line),
            ("SENTSINCE 04-jan-2004", "\r", .sent(.since(NIOIMAP.Date(day: 4, month: .jan, year: 2004))), #line),
            ("BEFORE 05-jan-2005", "\r", .before(NIOIMAP.Date(day: 5, month: .jan, year: 2005)), #line),
            ("LARGER 1234", "\r", .larger(1234), #line),
            ("SMALLER 5678", "\r", .smaller(5678), #line),
            ("BCC data1", "\r", .bcc("data1"), #line),
            ("BODY data2", "\r", .body("data2"), #line),
            ("CC data3", "\r", .cc("data3"), #line),
            ("FROM data4", "\r", .from("data4"), #line),
            ("SUBJECT data5", "\r", .subject("data5"), #line),
            ("TEXT data6", "\r", .text("data6"), #line),
            ("TO data7", "\r", .to("data7"), #line),
            ("KEYWORD key1", "\r", .keyword(NIOIMAP.Flag.Keyword("key1")), #line),
            ("HEADER some value", "\r", .header("some", "value"), #line),
            ("UNKEYWORD key2", "\r", .unkeyword(NIOIMAP.Flag.Keyword("key2")), #line),
            ("NOT LARGER 1234", "\r", .not(.larger(1234)), #line),
            ("OR LARGER 6 SMALLER 4", "\r", .or(.larger(6), .smaller(4)), #line),
            ("UID 2:4", "\r", .uid([2 ... 4]), #line),
            ("2:4", "\r", .sequenceSet([2 ... 4]), #line),
            ("(LARGER 1)", "\r", .array([.larger(1)]), #line),
            ("(LARGER 1 SMALLER 5 KEYWORD hello)", "\r", .array([.larger(1), .smaller(5), .keyword(NIOIMAP.Flag.Keyword("hello"))]), #line),
            ("YOUNGER 34", "\r", .younger(34), #line),
            ("OLDER 45", "\r", .older(45), #line),
            ("FILTER something", "\r", .filter("something"), #line),
        ]
        self.iterateTestInputs(inputs, testFunction: NIOIMAP.GrammarParser.parseSearchKey)
    }

    func testParseSearchKey_array_none_invalid() {
        var buffer = "()" as ByteBuffer
        XCTAssertThrowsError(try NIOIMAP.GrammarParser.parseSearchKey(buffer: &buffer, tracker: .testTracker)) { e in
            XCTAssertTrue(e is ParserError)
        }
    }
}

// MARK: - `search-modifier-name` parseSearchModifierName

extension ParserUnitTests {
    func testParseSearchModifierName() {
        let inputs: [(String, String, String, UInt)] = [
            ("modifier", " ", "modifier", #line),
        ]
        self.iterateTestInputs(inputs, testFunction: NIOIMAP.GrammarParser.parseSearchModifierName)
    }
}

// MARK: - `search-modifier-params` parseSearchModifierParams

extension ParserUnitTests {
    func testParseSearchModifierParams() {
        let inputs: [(String, String, NIOIMAP.TaggedExtensionValue, UInt)] = [
            ("()", "", .comp([]), #line),
        ]
        self.iterateTestInputs(inputs, testFunction: NIOIMAP.GrammarParser.parseSearchModifierParams)
    }
}

// MARK: - `search-program` parseSearchProgram

extension ParserUnitTests {
    func testParseSearchProgram() {
        let inputs: [(String, String, NIOIMAP.SearchProgram, UInt)] = [
            ("ALL", "\r", .charset(nil, keys: [.all]), #line),
            ("ALL ANSWERED DELETED", "\r", .charset(nil, keys: [.all, .answered, .deleted]), #line),
            ("CHARSET UTF8 ALL", "\r", .charset("UTF8", keys: [.all]), #line),
            ("CHARSET UTF16 ALL ANSWERED DELETED", "\r", .charset("UTF16", keys: [.all, .answered, .deleted]), #line),
        ]
        self.iterateTestInputs(inputs, testFunction: NIOIMAP.GrammarParser.parseSearchProgram)
    }
}

// MARK: - `search-ret-data-ext` parseSearchReturnDataExtension

extension ParserUnitTests {
    // the spec is ambiguous when parsing `tagged-ext-simple`, in that a "number" is also a "sequence-set"
    // our parser gives priority to "sequence-set"
    func testParseSearchReturnDataExtension() {
        let inputs: [(String, String, NIOIMAP.SearchReturnDataExtension, UInt)] = [
            ("modifier 64", "\r", .modifier("modifier", returnValue: .simple(.sequence([64]))), #line),
        ]
        self.iterateTestInputs(inputs, testFunction: NIOIMAP.GrammarParser.parseSearchReturnDataExtension)
    }
}

// MARK: - `search-ret-data` parseSearchReturnData

extension ParserUnitTests {
    func testParseSearchReturnData() {
        let inputs: [(String, String, NIOIMAP.SearchReturnData, UInt)] = [
            ("MIN 1", "\r", .min(1), #line),
            ("MAX 2", "\r", .max(2), #line),
            ("ALL 3", "\r", .all([3]), #line),
            ("ALL 3,4,5", "\r", .all([3, 4, 5]), #line),
            ("COUNT 4", "\r", .count(4), #line),
            ("modifier 5", "\r", .dataExtension(.modifier("modifier", returnValue: .simple(.sequence([5])))), #line),
        ]
        self.iterateTestInputs(inputs, testFunction: NIOIMAP.GrammarParser.parseSearchReturnData)
    }
}

// MARK: - `search-ret-opt` parseSearchReturnOption

extension ParserUnitTests {
    func testParseSearchReturnOption() {
        let inputs: [(String, String, NIOIMAP.SearchReturnOption, UInt)] = [
            ("MIN", "\r", .min, #line),
            ("min", "\r", .min, #line),
            ("mIn", "\r", .min, #line),
            ("MAX", "\r", .max, #line),
            ("max", "\r", .max, #line),
            ("mAx", "\r", .max, #line),
            ("ALL", "\r", .all, #line),
            ("all", "\r", .all, #line),
            ("AlL", "\r", .all, #line),
            ("COUNT", "\r", .count, #line),
            ("count", "\r", .count, #line),
            ("COunt", "\r", .count, #line),
            ("SAVE", "\r", .save, #line),
            ("save", "\r", .save, #line),
            ("saVE", "\r", .save, #line),
            ("modifier", "\r", .optionExtension(.modifier("modifier", params: nil)), #line),
        ]
        self.iterateTestInputs(inputs, testFunction: NIOIMAP.GrammarParser.parseSearchReturnOption)
    }
}

// MARK: - `search-ret-opts` parseSearchReturnOptions

extension ParserUnitTests {
    func testParseSearchReturnOptions() {
        let inputs: [(String, String, [NIOIMAP.SearchReturnOption], UInt)] = [
            (" RETURN (ALL)", "\r", [.all], #line),
            (" RETURN (MIN MAX COUNT)", "\r", [.min, .max, .count], #line),
            (" RETURN (m1 m2)", "\r", [
                .optionExtension(.modifier("m1", params: nil)),
                .optionExtension(.modifier("m2", params: nil)),
            ], #line),
        ]
        self.iterateTestInputs(inputs, testFunction: NIOIMAP.GrammarParser.parseSearchReturnOptions)
    }
}

// MARK: - `search-ret-opt-ext` parseSearchReturnOptionExtension

extension ParserUnitTests {
    func testParseSearchReturnOptionExtension() {
        let inputs: [(String, String, NIOIMAP.SearchReturnOptionExtension, UInt)] = [
            ("modifier", "\r", .modifier("modifier", params: nil), #line),
            ("modifier 4", "\r", .modifier("modifier", params: .simple(.sequence([4]))), #line),
        ]
        self.iterateTestInputs(inputs, testFunction: NIOIMAP.GrammarParser.parseSearchReturnOptionExtension)
    }
}

// MARK: - parseSection

extension ParserUnitTests {
    func testParseSection_valid_none() {
        TestUtilities.withBuffer("[]") { (buffer) in
            let section = try NIOIMAP.GrammarParser.parseSection(buffer: &buffer, tracker: .testTracker)
            XCTAssertNil(section)
        }
    }

    func testParseSection_valid_some() {
        TestUtilities.withBuffer("[HEADER]") { (buffer) in
            let section = try NIOIMAP.GrammarParser.parseSection(buffer: &buffer, tracker: .testTracker)
            XCTAssertEqual(section, NIOIMAP.SectionSpec.text(.header))
        }
    }
}

// MARK: - parseSectionBinary

extension ParserUnitTests {
    func testParseSectionBinary() {
        let inputs: [(String, String, [Int], UInt)] = [
            ("[]", "\r", [], #line),
            ("[1]", "\r", [1], #line),
            ("[1.2.3]", "\r", [1, 2, 3], #line),
        ]
        self.iterateTestInputs(inputs, testFunction: NIOIMAP.GrammarParser.parseSectionBinary)
    }
}

// MARK: - parseSectionMessageText

extension ParserUnitTests {
    func testParseSectionMessageText() {
        let inputs: [(String, String, NIOIMAP.SectionMessageText, UInt)] = [
            ("HEADER", "\r", .header, #line),
            ("TEXT", "\r", .text, #line),
            ("HEADER.FIELDS (test)", "\r", .headerFields(["test"]), #line),
            ("HEADER.FIELDS.NOT (test)", "\r", .notHeaderFields(["test"]), #line),
        ]
        self.iterateTestInputs(inputs, testFunction: NIOIMAP.GrammarParser.parseSectionMessageText)
    }
}

// MARK: - parseSectionPart

extension ParserUnitTests {
    func testParseSection_valid_one() {
        TestUtilities.withBuffer("1", terminator: " ") { (buffer) in
            let part = try NIOIMAP.GrammarParser.parseSectionPart(buffer: &buffer, tracker: .testTracker)
            XCTAssertEqual(part[0], 1)
        }
    }

    func testParseSection_valid_many() {
        TestUtilities.withBuffer("1.3.5", terminator: " ") { (buffer) in
            let part = try NIOIMAP.GrammarParser.parseSectionPart(buffer: &buffer, tracker: .testTracker)
            XCTAssertEqual(part, [1, 3, 5])
        }
    }

    func testParseSection_invalid_none() {
        var buffer = "" as ByteBuffer
        XCTAssertThrowsError(try NIOIMAP.GrammarParser.parseSectionPart(buffer: &buffer, tracker: .testTracker)) { e in
            XCTAssertEqual(e as? NIOIMAP.ParsingError, .incompleteMessage)
        }
    }
}

// MARK: - parseSectionSpec

extension ParserUnitTests {
    func testParseSectionSpec() {
        let inputs: [(String, String, NIOIMAP.SectionSpec, UInt)] = [
            ("HEADER", "\r", .text(.header), #line),
            ("1.2.3", "\r", .part([1, 2, 3], text: nil), #line),
            ("1.2.3.HEADER", "\r", .part([1, 2, 3], text: .message(.header)), #line),
        ]
        self.iterateTestInputs(inputs, testFunction: NIOIMAP.GrammarParser.parseSectionSpec)
    }
}

// MARK: - select parseSelect

extension ParserUnitTests {
    func testParseSelect() {
        let inputs: [(String, String, NIOIMAP.Command, UInt)] = [
            ("SELECT inbox", "\r", .select(.inbox, []), #line),
            ("SELECT inbox (some1)", "\r", .select(.inbox, [.name("some1", value: nil)]), #line),
        ]
        self.iterateTestInputs(inputs, testFunction: NIOIMAP.GrammarParser.parseSelect)
    }

    func testSelect_invalid_incomplete() {
        var buffer = TestUtilities.createTestByteBuffer(for: "SELECT ")
        XCTAssertThrowsError(try NIOIMAP.GrammarParser.parseSelect(buffer: &buffer, tracker: .testTracker)) { e in
            XCTAssertEqual(e as? NIOIMAP.ParsingError, .incompleteMessage, "e has type \(e)")
        }
    }
}

// MARK: - parseSelectParameter

extension ParserUnitTests {
    func testParseSelectParameter() {
        let inputs: [(String, String, NIOIMAP.SelectParameter, UInt)] = [
            ("test", "\r", .name("test", value: nil), #line),
            ("some 1", "\r", .name("some", value: .simple(.sequence([1]))), #line),
        ]
        self.iterateTestInputs(inputs, testFunction: NIOIMAP.GrammarParser.parseSelectParameter)
    }
}

// MARK: - parseSelectParameters

extension ParserUnitTests {
    func testParseSelectParameters() {
        let inputs: [(String, String, [NIOIMAP.SelectParameter], UInt)] = [
            (" (test)", "\r", [.name("test", value: nil)], #line),
            (" (test1 test2 test3)", "\r", [.name("test1", value: nil), .name("test2", value: nil), .name("test3", value: nil)], #line),
        ]
        self.iterateTestInputs(inputs, testFunction: NIOIMAP.GrammarParser.parseSelectParameters)
    }
}

// MARK: - parseSelectParameterName

extension ParserUnitTests {
    func testParseSelectParameterName() {
        let inputs: [(String, String, String, UInt)] = [
            ("test", "\r", "test", #line),
        ]
        self.iterateTestInputs(inputs, testFunction: NIOIMAP.GrammarParser.parseSelectParameterName)
    }
}

// MARK: - parseSelectParameterValue

extension ParserUnitTests {
    func testParseSelectParameterValue() {
        let inputs: [(String, String, NIOIMAP.TaggedExtensionValue, UInt)] = [
            ("1", "\r", .simple(.sequence([1])), #line),
        ]
        self.iterateTestInputs(inputs, testFunction: NIOIMAP.GrammarParser.parseSelectParameterValue)
    }
}

// MARK: - seq-number parseSequenceNumber

extension ParserUnitTests {
    func testSequenceNumber_valid_wildcard() {
        TestUtilities.withBuffer("*") { (buffer) in
            let num = try NIOIMAP.GrammarParser.parseSequenceNumber(buffer: &buffer, tracker: .testTracker)
            XCTAssertEqual(num, .last)
        }
    }

    func testSequenceNumber_valid_number() {
        TestUtilities.withBuffer("123", terminator: " ") { (buffer) in
            let num = try NIOIMAP.GrammarParser.parseSequenceNumber(buffer: &buffer, tracker: .testTracker)
            XCTAssertEqual(num, 123)
        }
    }

    func testSequenceNumber_invalid_letters() {
        var buffer = TestUtilities.createTestByteBuffer(for: "abc")
        XCTAssertThrowsError(try NIOIMAP.GrammarParser.parseSequenceNumber(buffer: &buffer, tracker: .testTracker)) { error in
            XCTAssert(error is ParserError)
        }
    }

    func testSequenceNumber_invalid_nznumber() {
        var buffer = TestUtilities.createTestByteBuffer(for: "0123 ")
        XCTAssertThrowsError(try NIOIMAP.GrammarParser.parseSequenceNumber(buffer: &buffer, tracker: .testTracker)) { error in
            XCTAssert(error is ParserError)
        }
    }
}

// MARK: - sequence-set parseSequenceSet

extension ParserUnitTests {
    func testSequenceSet_valid_one() {
        TestUtilities.withBuffer("765", terminator: " ") { (buffer) in
            let set = try NIOIMAP.GrammarParser.parseSequenceSet(buffer: &buffer, tracker: .testTracker)
            XCTAssertEqual(set, [765])
        }
    }

    func testSequenceSet_valid_many() {
        TestUtilities.withBuffer("1,2:5,7,9:*", terminator: " ") { (buffer) in
            let set = try NIOIMAP.GrammarParser.parseSequenceSet(buffer: &buffer, tracker: .testTracker)
            XCTAssertEqual(set, [1, 2 ... 5, 7, 9...])
        }
    }

    func testSequenceSet_invalid_none() {
        var buffer = TestUtilities.createTestByteBuffer(for: "")
        XCTAssertThrowsError(try NIOIMAP.GrammarParser.parseSequenceSet(buffer: &buffer, tracker: .testTracker)) { error in
            XCTAssertEqual(error as? NIOIMAP.ParsingError, NIOIMAP.ParsingError.incompleteMessage)
        }
    }
}

// MARK: - s-flag parseSFlag

extension ParserUnitTests {
    func testSFlag_valid() {
        TestUtilities.withBuffer("\\unmarked", terminator: " ") { (buffer) in
            let flag = try NIOIMAP.GrammarParser.parseMailboxListSflag(buffer: &buffer, tracker: .testTracker)
            XCTAssertEqual(flag, .unmarked)
        }
    }

    func testSFlag_valid_mixedCase() {
        TestUtilities.withBuffer("\\UNMArked", terminator: " ") { (buffer) in
            let flag = try NIOIMAP.GrammarParser.parseMailboxListSflag(buffer: &buffer, tracker: .testTracker)
            XCTAssertEqual(flag, .unmarked)
        }
    }

    func testSFlage_invalid_noSlash() {
        var buffer = TestUtilities.createTestByteBuffer(for: "unmarked ")
        XCTAssertThrowsError(try NIOIMAP.GrammarParser.parseMailboxListSflag(buffer: &buffer, tracker: .testTracker)) { e in
            XCTAssertTrue(e is ParserError)
        }
    }
}

// MARK: - status parseStatus

extension ParserUnitTests {
    func testParseStatus() {
        let inputs: [(String, String, NIOIMAP.Command, UInt)] = [
            ("STATUS inbox (messages unseen)", "\r\n", .status(.inbox, [.messages, .unseen]), #line),
            ("STATUS Deleted (messages unseen HIGHESTMODSEQ)", "\r\n", .status(NIOIMAP.Mailbox("Deleted"), [.messages, .unseen, .highestModSeq]), #line),
        ]
        self.iterateTestInputs(inputs, testFunction: NIOIMAP.GrammarParser.parseStatus)
    }
}

// MARK: - status-att parseStatusAttribute

extension ParserUnitTests {
    func testStatusAttribute_valid_all() {
        for att in NIOIMAP.StatusAttribute.AllCases() {
            do {
                var buffer = TestUtilities.createTestByteBuffer(for: att.rawValue)
                let parsedAtt = try NIOIMAP.GrammarParser.parseStatusAttribute(buffer: &buffer, tracker: .testTracker)
                XCTAssertEqual(att, parsedAtt)
            } catch {
                XCTFail()
                return
            }
        }
    }

    func testStatusAttribute_invalid_incomplete() {
        var buffer = TestUtilities.createTestByteBuffer(for: "a")
        XCTAssertThrowsError(try NIOIMAP.GrammarParser.parseStatusAttribute(buffer: &buffer, tracker: .testTracker)) { _ in
        }
    }

    func testStatusAttribute_invalid_noMatch() {
        var buffer = TestUtilities.createTestByteBuffer(for: "a ")
        XCTAssertThrowsError(try NIOIMAP.GrammarParser.parseStatusAttribute(buffer: &buffer, tracker: .testTracker)) { e in
            XCTAssertTrue(e is ParserError, "e has type \(e)")
        }
    }
}

// MARK: - status-att-list parseStatusAttributeList

extension ParserUnitTests {
    func testStatusAttributeList_valid_single() {
        TestUtilities.withBuffer("MESSAGES 2", terminator: "\n") { (buffer) in
            let expected = [NIOIMAP.StatusAttributeValue.messages(2)]
            let parsed = try NIOIMAP.GrammarParser.parseStatusAttributeList(buffer: &buffer, tracker: .testTracker)
            XCTAssertEqual(parsed, expected)
        }
    }

    func testStatusAttributeList_valid_many() {
        TestUtilities.withBuffer("MESSAGES 2 UNSEEN 3 DELETED 4", terminator: "\n") { (buffer) in
            let expected = [
                NIOIMAP.StatusAttributeValue.messages(2),
                NIOIMAP.StatusAttributeValue.unseen(3),
                NIOIMAP.StatusAttributeValue.deleted(4),
            ]
            let parsed = try NIOIMAP.GrammarParser.parseStatusAttributeList(buffer: &buffer, tracker: .testTracker)
            XCTAssertEqual(parsed, expected)
        }
    }

    func testStatusAttributeList_invalid_none() {
        var buffer = TestUtilities.createTestByteBuffer(for: "")
        XCTAssertThrowsError(try NIOIMAP.GrammarParser.parseStatusAttributeList(buffer: &buffer, tracker: .testTracker)) { e in
            XCTAssertEqual(e as? NIOIMAP.ParsingError, .incompleteMessage)
        }
    }

    func testStatusAttributeList_invalid_missing_number() {
        var buffer = TestUtilities.createTestByteBuffer(for: "MESSAGES UNSEEN 3 RECENT 4\n")
        XCTAssertThrowsError(try NIOIMAP.GrammarParser.parseStatusAttributeList(buffer: &buffer, tracker: .testTracker)) { e in
            XCTAssertTrue(e is ParserError)
        }
    }

    func testStatusAttributeList_invalid_missing_attribute() {
        var buffer = TestUtilities.createTestByteBuffer(for: "2 UNSEEN 3 RECENT 4\n")
        XCTAssertThrowsError(try NIOIMAP.GrammarParser.parseStatusAttributeList(buffer: &buffer, tracker: .testTracker)) { e in
            XCTAssertTrue(e is ParserError)
        }
    }
}

// MARK: - parseStore

extension ParserUnitTests {
    func testParseStore() {
        let inputs: [(String, String, NIOIMAP.Command, UInt)] = [
            ("STORE 1 +FLAGS \\answered", "\r", .store([1], [], .add(silent: false, list: [.answered])), #line),
            ("STORE 1 (label) -FLAGS \\seen", "\r", .store([1], [.name("label", parameters: nil)], .remove(silent: false, list: [.seen])), #line),
        ]
        self.iterateTestInputs(inputs, testFunction: NIOIMAP.GrammarParser.parseStore)
    }
}

// MARK: - parseStoreAttributeFlags

extension ParserUnitTests {
    func testParseStoreAttributeFlags() {
        let inputs: [(String, String, NIOIMAP.StoreAttributeFlags, UInt)] = [
            ("+FLAGS ()", "\r", .add(silent: false, list: []), #line),
            ("-FLAGS ()", "\r", .remove(silent: false, list: []), #line),
            ("FLAGS ()", "\r", .other(silent: false, list: []), #line),
            ("+FLAGS.SILENT ()", "\r", .add(silent: true, list: []), #line),
            ("+FLAGS.SILENT (\\answered \\seen)", "\r", .add(silent: true, list: [.answered, .seen]), #line),
            ("+FLAGS.SILENT \\answered \\seen", "\r", .add(silent: true, list: [.answered, .seen]), #line),
        ]
        self.iterateTestInputs(inputs, testFunction: NIOIMAP.GrammarParser.parseStoreAttributeFlags)
    }
}

// MARK: - subscribe parseSubscribe

extension ParserUnitTests {
    func testParseSubscribe() {
        let inputs: [(String, String, NIOIMAP.Command, UInt)] = [
            ("SUBSCRIBE inbox", "\r\n", .subscribe(.inbox), #line),
            ("SUBScribe INBOX", "\r\n", .subscribe(.inbox), #line),
        ]
        self.iterateTestInputs(inputs, testFunction: NIOIMAP.GrammarParser.parseSubscribe)
    }

    func testSubscribe_invalid_incomplete() {
        var buffer = TestUtilities.createTestByteBuffer(for: "SUBSCRIBE ")
        XCTAssertThrowsError(try NIOIMAP.GrammarParser.parseSubscribe(buffer: &buffer, tracker: .testTracker)) { e in
            XCTAssertEqual(e as? NIOIMAP.ParsingError, .incompleteMessage, "e has type \(e)")
        }
    }
}

// MARK: - parseRename

extension ParserUnitTests {
    func testParseRename() {
        let inputs: [(String, String, NIOIMAP.Command, UInt)] = [
            ("RENAME box1 box2", "\r", .rename(from: "box1", to: "box2", params: []), #line),
            ("rename box3 box4", "\r", .rename(from: "box3", to: "box4", params: []), #line),
            ("RENAME box5 box6 (test)", "\r", .rename(from: "box5", to: "box6", params: [.name("test", value: nil)]), #line),
        ]
        self.iterateTestInputs(inputs, testFunction: NIOIMAP.GrammarParser.parseRename)
    }
}

// MARK: - parseStoreModifier

extension ParserUnitTests {
    func testParseStoreModifier() {
        let inputs: [(String, String, NIOIMAP.StoreModifier, UInt)] = [
            ("name", "\r", .name("name", parameters: nil), #line),
            ("name 1:9", "\r", .name("name", parameters: .simple(.sequence([1 ... 9]))), #line),
        ]
        self.iterateTestInputs(inputs, testFunction: NIOIMAP.GrammarParser.parseStoreModifier)
    }
}

// MARK: - parseStoreModifiers

extension ParserUnitTests {
    func testParseStoreModifiers() {
        let inputs: [(String, String, [NIOIMAP.StoreModifier], UInt)] = [
            (" (name1)", "\r", [.name("name1", parameters: nil)], #line),
            (" (name1 name2 name3)", "\r", [.name("name1", parameters: nil), .name("name2", parameters: nil), .name("name3", parameters: nil)], #line),
        ]
        self.iterateTestInputs(inputs, testFunction: NIOIMAP.GrammarParser.parseStoreModifiers)
    }
}

// MARK: - parseStoreModifierName

extension ParserUnitTests {
    func testParseStoreModifierName() {
        let inputs: [(String, String, String, UInt)] = [
            ("test", "\r", "test", #line),
        ]
        self.iterateTestInputs(inputs, testFunction: NIOIMAP.GrammarParser.parseStoreModifierName)
    }
}

// MARK: - parseStoreModifierParams

extension ParserUnitTests {
    func testParseStoreModifierParameters() {
        let inputs: [(String, String, NIOIMAP.TaggedExtensionValue, UInt)] = [
            ("1:9", "\r", .simple(.sequence([1 ... 9])), #line),
        ]
        self.iterateTestInputs(inputs, testFunction: NIOIMAP.GrammarParser.parseStoreModifierParameters)
    }
}

// MARK: - tag parseTag

extension ParserUnitTests {
    func testTag_valid() {
        TestUtilities.withBuffer("abc123", terminator: " ") { (buffer) in
            let tag = try NIOIMAP.GrammarParser.parseTag(buffer: &buffer, tracker: .testTracker)
            XCTAssertEqual(tag, "abc123")
        }
    }

    func testTag_invalid_short() {
        var buffer = TestUtilities.createTestByteBuffer(for: "")
        XCTAssertThrowsError(try NIOIMAP.GrammarParser.parseTag(buffer: &buffer, tracker: .testTracker)) { e in
            XCTAssertEqual(e as? NIOIMAP.ParsingError, .incompleteMessage)
        }
    }

    func testTag_invalid_plus() {
        var buffer = TestUtilities.createTestByteBuffer(for: "+")
        XCTAssertThrowsError(try NIOIMAP.GrammarParser.parseTag(buffer: &buffer, tracker: .testTracker)) { e in
            XCTAssertTrue(e is ParserError)
        }
    }
}

// MARK: - parseTagString

extension ParserUnitTests {
    func testParseTagString() {
        let inputs: [(String, String, ByteBuffer, UInt)] = [
            ("\"test\"", "\r", "test", #line),
        ]
        self.iterateTestInputs(inputs, testFunction: NIOIMAP.GrammarParser.parseTagString)
    }
}

// MARK: - parseTaggedExtension

extension ParserUnitTests {
    func testParseTaggedExtension() {
        let inputs: [(String, String, NIOIMAP.TaggedExtension, UInt)] = [
            ("label 1", "\r\n", .label("label", value: .simple(.sequence([1]))), #line),
        ]
        self.iterateTestInputs(inputs, testFunction: NIOIMAP.GrammarParser.parseTaggedExtension)
    }
}

// MARK: - tagged-extension-comp parseTaggedExtensionComplex

extension ParserUnitTests {
    func testParseTaggedExtensionComplex() {
        let inputs: [(String, String, [String], UInt)] = [
            ("test", "\r\n", ["test"], #line),
            ("(test)", "\r\n", ["test"], #line),
            ("(test1 test2)", "\r\n", ["test1", "test2"], #line),
            ("test1 test2", "\r\n", ["test1", "test2"], #line),
            ("test1 test2 (test3 test4) test5", "\r\n", ["test1", "test2", "test3", "test4", "test5"], #line),
        ]
        self.iterateTestInputs(inputs, testFunction: NIOIMAP.GrammarParser.parseTaggedExtensionComplex)
    }
}

// MARK: - parseText

extension ParserUnitTests {
    func testText_empty() {
        var buffer = TestUtilities.createTestByteBuffer(for: "")
        XCTAssertThrowsError(try NIOIMAP.GrammarParser.parseText(buffer: &buffer, tracker: .testTracker)) { e in
            XCTAssertEqual(e as? NIOIMAP.ParsingError, .incompleteMessage, "e has type \(e)")
        }
    }

    func testText_incomplete() {
        var buffer = TestUtilities.createTestByteBuffer(for: "hello world!")
        XCTAssertThrowsError(try NIOIMAP.GrammarParser.parseText(buffer: &buffer, tracker: .testTracker)) { e in
            XCTAssertEqual(e as? NIOIMAP.ParsingError, .incompleteMessage, "e has type \(e)")
        }
    }

    func testText_some() {
        TestUtilities.withBuffer("hello world!", terminator: "\r\n") { (buffer) in
            var parsed = try NIOIMAP.GrammarParser.parseText(buffer: &buffer, tracker: .testTracker)
            XCTAssertEqual(parsed.readString(length: 12)!, "hello world!")
        }
    }

    func testText_CR() {
        var buffer = TestUtilities.createTestByteBuffer(for: "\r")
        XCTAssertThrowsError(try NIOIMAP.GrammarParser.parseText(buffer: &buffer, tracker: .testTracker)) { e in
            XCTAssertTrue(e is ParserError, "e has type \(e)")
        }
    }

    func testText_LF() {
        var buffer = TestUtilities.createTestByteBuffer(for: "\n")
        XCTAssertThrowsError(try NIOIMAP.GrammarParser.parseText(buffer: &buffer, tracker: .testTracker)) { e in
            XCTAssertTrue(e is ParserError, "e has type \(e)")
        }
    }
}

// MARK: - time

extension ParserUnitTests {
    func testDateTime_valid() {
        TestUtilities.withBuffer("12:34:56", terminator: "\r") { (buffer) in
            let time = try NIOIMAP.GrammarParser.parseTime(buffer: &buffer, tracker: .testTracker)
            XCTAssertEqual(time, NIOIMAP.Date.Time(hour: 12, minute: 34, second: 56))
        }
    }

    func testDateTime_invalid_missingSeparator() {
        var buffer = TestUtilities.createTestByteBuffer(for: "123456\r")
        XCTAssertThrowsError(try NIOIMAP.GrammarParser.parseTime(buffer: &buffer, tracker: .testTracker)) { e in
            XCTAssertTrue(e is ParserError)
        }
    }

    func testDateTime_invalid_partial() {
        var buffer = TestUtilities.createTestByteBuffer(for: "12:")
        XCTAssertThrowsError(try NIOIMAP.GrammarParser.parseTime(buffer: &buffer, tracker: .testTracker)) { e in
            XCTAssertEqual(e as? NIOIMAP.ParsingError, .incompleteMessage)
        }
    }
}

// MARK: - parseUID

extension ParserUnitTests {
    func testParseUID() {
        let inputs: [(String, String, NIOIMAP.Command, UInt)] = [
            ("UID EXPUNGE 1", "\r\n", .uidExpunge([.single(1)]), #line),
            ("UID COPY 1 Inbox", "\r\n", .uidCopy([.single(1)], .inbox), #line),
            ("UID FETCH 1 FLAGS", "\r\n", .uidFetch([.single(1)], NIOIMAP.FetchType.attributes([.flags]), []), #line),
            ("UID SEARCH CHARSET UTF8 ALL", "\r\n", .uidSearch(returnOptions: [], program: .charset("UTF8", keys: [.all])), #line),
            ("UID STORE 1 +FLAGS (Test)", "\r\n", .uidStore([.single(1)], [], .add(silent: false, list: [.keyword(.init("Test"))])), #line),
        ]
        self.iterateTestInputs(inputs, testFunction: NIOIMAP.GrammarParser.parseUid)
    }

    func testParseUID_invalid() {
        var buffer: ByteBuffer = "UID RENAME inbox other\r"
        XCTAssertThrowsError(try NIOIMAP.GrammarParser.parseUid(buffer: &buffer, tracker: .testTracker)) { e in
            XCTAssertTrue(e is ParserError)
        }
    }
}

// MARK: - parseUIDRange

extension ParserUnitTests {
    func testUIDRange() {
        let inputs: [(String, String, NIOIMAP.UIDRange, UInt)] = [
            ("12:34", "\r\n", .from(12, to: 34), #line),
        ]
        self.iterateTestInputs(inputs, testFunction: NIOIMAP.GrammarParser.parseUidRange)
    }
}

// MARK: - parseUIDSet

extension ParserUnitTests {
    func testParseUIDSet() {
        let inputs: [(String, String, [NIOIMAP.UIDSetType], UInt)] = [
            ("1234", "\r\n", [.uniqueID(1234)], #line),
            ("12:34", "\r\n", [.range(NIOIMAP.UIDRange(left: 12, right: 34))], #line),
            ("1,2,34:56,78:910,11", "\r\n", [
                .uniqueID(1),
                .uniqueID(2),
                .range(NIOIMAP.UIDRange(left: 34, right: 56)),
                .range(NIOIMAP.UIDRange(left: 78, right: 910)),
                .uniqueID(11),
            ], #line),
        ]
        self.iterateTestInputs(inputs, testFunction: NIOIMAP.GrammarParser.parseUidSet)
    }
}

// MARK: - uniqueID parseUniqueID

extension ParserUnitTests {
    // NOTE: Maps to `nz-number`, but let's make sure we didn't break the mapping.

    func testUniqueID_valid() {
        TestUtilities.withBuffer("123", terminator: " ") { (buffer) in
            let num = try NIOIMAP.GrammarParser.parseUniqueID(buffer: &buffer, tracker: .testTracker)
            XCTAssertEqual(num, 123)
        }
    }

    func testUniqueID_invalid_zero() {
        var buffer = TestUtilities.createTestByteBuffer(for: "0123 ")
        XCTAssertThrowsError(try NIOIMAP.GrammarParser.parseUniqueID(buffer: &buffer, tracker: .testTracker)) { e in
            XCTAssertTrue(e is ParserError)
        }
    }

    func testUniqueID_invalid_incomplete() {
        var buffer = TestUtilities.createTestByteBuffer(for: "123")
        XCTAssertThrowsError(try NIOIMAP.GrammarParser.parseUniqueID(buffer: &buffer, tracker: .testTracker)) { e in
            XCTAssertEqual(e as? NIOIMAP.ParsingError, .incompleteMessage)
        }
    }
}

// MARK: - unsubscribe parseUnsubscribe

extension ParserUnitTests {
    func testParseUnsubscribe() {
        let inputs: [(String, String, NIOIMAP.Command, UInt)] = [
            ("UNSUBSCRIBE inbox", "\r\n", .unsubscribe(.inbox), #line),
            ("UNSUBScribe INBOX", "\r\n", .unsubscribe(.inbox), #line),
        ]
        self.iterateTestInputs(inputs, testFunction: NIOIMAP.GrammarParser.parseUnsubscribe)
    }

    func testUnsubscribe_invalid_incomplete() {
        var buffer = TestUtilities.createTestByteBuffer(for: "UNSUBSCRIBE ")
        XCTAssertThrowsError(try NIOIMAP.GrammarParser.parseUnsubscribe(buffer: &buffer, tracker: .testTracker)) { e in
            XCTAssertEqual(e as? NIOIMAP.ParsingError, .incompleteMessage, "e has type \(e)")
        }
    }
}

// MARK: - parseUserId

extension ParserUnitTests {
    func testParseUserId() {
        let inputs: [(String, String, String, UInt)] = [
            ("test", "\r\n", "test", #line),
            ("{4}\r\ntest", "\r\n", "test", #line),
            ("\"test\"", "\r\n", "test", #line),
        ]
        self.iterateTestInputs(inputs, testFunction: NIOIMAP.GrammarParser.parseUserId)
    }
}

// MARK: - vendor-token

extension ParserUnitTests {
    func testParseVendorToken() {
        let inputs: [(String, String, String, UInt)] = [
            ("token", "-atom ", "token", #line),
            ("token", " ", "token", #line),
        ]
        self.iterateTestInputs(inputs, testFunction: NIOIMAP.GrammarParser.parseVendorToken)
    }
}

<<<<<<< HEAD
=======
// MARK: - atom parseXCommand {

extension ParserUnitTests {
    func testXCommand() {
        let inputs: [(String, String, String, UInt)] = [
            ("xhello", " ", "hello", #line),
        ]
        self.iterateTestInputs(inputs, testFunction: NIOIMAP.GrammarParser.parseXCommand)
    }

    func testXCommand_invalid_incomplete() {
        var buffer = TestUtilities.createTestByteBuffer(for: "xhello")
        XCTAssertThrowsError(try NIOIMAP.GrammarParser.parseXCommand(buffer: &buffer, tracker: .testTracker)) { e in
            XCTAssertEqual(e as? NIOIMAP.ParsingError, .incompleteMessage)
        }
    }

    func testXCommand_invalid_noX() {
        var buffer = TestUtilities.createTestByteBuffer(for: "hello ")
        XCTAssertThrowsError(try NIOIMAP.GrammarParser.parseXCommand(buffer: &buffer, tracker: .testTracker)) { e in
            XCTAssertTrue(e is ParserError)
        }
    }
}

>>>>>>> 53efab1d
// MARK: - zone (parseZone)

extension ParserUnitTests {
    func testZone() {
        let inputs: [(String, String, NIOIMAP.Date.TimeZone?, UInt)] = [
            ("+1234", " ", NIOIMAP.Date.TimeZone(1234), #line),
            ("-5678", " ", NIOIMAP.Date.TimeZone(-5678), #line),
            ("+0000", " ", NIOIMAP.Date.TimeZone(0), #line),
            ("-0000", " ", NIOIMAP.Date.TimeZone(0), #line),
        ]
        self.iterateTestInputs(inputs, testFunction: NIOIMAP.GrammarParser.parseZone)
    }

    func testZone_short() {
        var buffer = TestUtilities.createTestByteBuffer(for: "+12")
        XCTAssertThrowsError(try NIOIMAP.GrammarParser.parseZone(buffer: &buffer, tracker: .testTracker)) { e in
            XCTAssertEqual(e as? NIOIMAP.ParsingError, .incompleteMessage, "e has type \(e)")
        }
    }

    func testZone_long() {
        var buffer = TestUtilities.createTestByteBuffer(for: "+12345678\n")
        XCTAssertThrowsError(try NIOIMAP.GrammarParser.parseZone(buffer: &buffer, tracker: .testTracker)) { e in
            XCTAssertTrue(e is ParserError, "e has type \(e)")
        }
    }

    func testZone_nonsense() {
        var buffer = TestUtilities.createTestByteBuffer(for: "abc")
        XCTAssertThrowsError(try NIOIMAP.GrammarParser.parseZone(buffer: &buffer, tracker: .testTracker)) { e in
            XCTAssertTrue(e is ParserError, "e has type \(e)")
        }
    }
}

// MARK: - 2DIGIT

extension ParserUnitTests {
    func test2digit() {
        let inputs: [(String, String, Int, UInt)] = [
            ("12", " ", 12, #line),
        ]
        self.iterateTestInputs(inputs, testFunction: NIOIMAP.GrammarParser.parse2Digit)
    }

    func test2digit_invalid_long() {
        var buffer = TestUtilities.createTestByteBuffer(for: [UInt8(ascii: "1"), UInt8(ascii: "2"), UInt8(ascii: "3"), UInt8(ascii: "4"), CR])
        XCTAssertThrowsError(try NIOIMAP.GrammarParser.parse2Digit(buffer: &buffer, tracker: .testTracker)) { e in
            XCTAssertTrue(e is ParserError, "\(e)")
        }
    }

    func test2digit_invalid_short() {
        var buffer = TestUtilities.createTestByteBuffer(for: [UInt8(ascii: "1")])
        XCTAssertThrowsError(try NIOIMAP.GrammarParser.parse2Digit(buffer: &buffer, tracker: .testTracker)) { e in
            XCTAssertEqual(e as? NIOIMAP.ParsingError, .incompleteMessage)
        }
    }

    func test2digit_invalid_data() {
        var buffer = TestUtilities.createTestByteBuffer(for: "ab")
        XCTAssertThrowsError(try NIOIMAP.GrammarParser.parse2Digit(buffer: &buffer, tracker: .testTracker)) { e in
            XCTAssertTrue(e is ParserError)
        }
    }
}

// MARK: - 4DIGIT

extension ParserUnitTests {
    func test4digit() {
        let inputs: [(String, String, Int, UInt)] = [
            ("1234", " ", 1234, #line),
        ]
        self.iterateTestInputs(inputs, testFunction: NIOIMAP.GrammarParser.parse4Digit)
    }

    func test4digit_invalid_long() {
        var buffer = TestUtilities.createTestByteBuffer(for: Array(UInt8(ascii: "1") ... UInt8(ascii: "7")) + [CR])
        XCTAssertThrowsError(try NIOIMAP.GrammarParser.parse4Digit(buffer: &buffer, tracker: .testTracker)) { e in
            XCTAssertTrue(e is ParserError)
        }
    }

    func test4digit_invalid_short() {
        var buffer = TestUtilities.createTestByteBuffer(for: [UInt8(ascii: "1")])
        XCTAssertThrowsError(try NIOIMAP.GrammarParser.parse4Digit(buffer: &buffer, tracker: .testTracker)) { e in
            XCTAssertEqual(e as? NIOIMAP.ParsingError, .incompleteMessage)
        }
    }

    func test4digit_invalid_data() {
        var buffer = TestUtilities.createTestByteBuffer(for: "abcd")
        XCTAssertThrowsError(try NIOIMAP.GrammarParser.parse4Digit(buffer: &buffer, tracker: .testTracker)) { e in
            XCTAssertTrue(e is ParserError)
        }
    }
}<|MERGE_RESOLUTION|>--- conflicted
+++ resolved
@@ -661,16 +661,6 @@
         ]
         self.iterateTestInputs(inputs, testFunction: NIOIMAP.GrammarParser.parseCommandAny)
     }
-
-<<<<<<< HEAD
-=======
-    func testParseCommandAny_valid_xcommand() {
-        TestUtilities.withBuffer("XHELLO", terminator: " ") { (buffer) in
-            let commandType = try NIOIMAP.GrammarParser.parseCommandAny(buffer: &buffer, tracker: .testTracker)
-            XCTAssertEqual(commandType, .xcommand("HELLO"))
-        }
-    }
->>>>>>> 53efab1d
 }
 
 // MARK: - CommandType parseCommandNonAuth
@@ -2987,34 +2977,6 @@
     }
 }
 
-<<<<<<< HEAD
-=======
-// MARK: - atom parseXCommand {
-
-extension ParserUnitTests {
-    func testXCommand() {
-        let inputs: [(String, String, String, UInt)] = [
-            ("xhello", " ", "hello", #line),
-        ]
-        self.iterateTestInputs(inputs, testFunction: NIOIMAP.GrammarParser.parseXCommand)
-    }
-
-    func testXCommand_invalid_incomplete() {
-        var buffer = TestUtilities.createTestByteBuffer(for: "xhello")
-        XCTAssertThrowsError(try NIOIMAP.GrammarParser.parseXCommand(buffer: &buffer, tracker: .testTracker)) { e in
-            XCTAssertEqual(e as? NIOIMAP.ParsingError, .incompleteMessage)
-        }
-    }
-
-    func testXCommand_invalid_noX() {
-        var buffer = TestUtilities.createTestByteBuffer(for: "hello ")
-        XCTAssertThrowsError(try NIOIMAP.GrammarParser.parseXCommand(buffer: &buffer, tracker: .testTracker)) { e in
-            XCTAssertTrue(e is ParserError)
-        }
-    }
-}
-
->>>>>>> 53efab1d
 // MARK: - zone (parseZone)
 
 extension ParserUnitTests {
