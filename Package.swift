--- conflicted
+++ resolved
@@ -12,12 +12,8 @@
         .package(url: "https://github.com/apple/swift-nio-extras", from: "1.4.0"),
         .package(url: "https://github.com/apple/swift-nio-ssl", from: "2.7.0"),
         .package(url: "https://github.com/apple/swift-log", from: "1.2.0"),
-<<<<<<< HEAD
         .package(url: "https://github.com/nicklockwood/SwiftFormat.git", .exact("0.44.11")),
         .package(url: "https://github.com/typelift/SwiftCheck.git", from: "0.12.0"),
-=======
-        .package(url: "https://github.com/nicklockwood/SwiftFormat", .exact("0.44.11")),
->>>>>>> 155c7113
     ],
     targets: [
         .target(
