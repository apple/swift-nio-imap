--- conflicted
+++ resolved
@@ -11,13 +11,8 @@
         .package(url: "https://github.com/apple/swift-nio", from: "2.34.0"),
         .package(url: "https://github.com/apple/swift-nio-ssl", from: "2.16.0"),
         .package(url: "https://github.com/apple/swift-log", from: "1.4.0"),
-<<<<<<< HEAD
-        .package(url: "https://github.com/nicklockwood/SwiftFormat", exact: "0.48.3"),
+        .package(url: "https://github.com/nicklockwood/SwiftFormat", exact: "0.49.4"),
         .package(url: "https://github.com/apple/swift-standard-library-preview.git", exact: "0.0.3"),
-=======
-        .package(url: "https://github.com/nicklockwood/SwiftFormat", .exact("0.49.4")),
-        .package(url: "https://github.com/apple/swift-standard-library-preview.git", .exact("0.0.3")),
->>>>>>> 82c191e4
         .package(url: "https://github.com/apple/swift-collections.git", .upToNextMajor(from: "1.0.0")),
     ],
     targets: [
