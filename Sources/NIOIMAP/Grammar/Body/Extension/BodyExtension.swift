--- conflicted
+++ resolved
@@ -19,12 +19,7 @@
     /// IMAPv4 `body-extension`
     public enum BodyExtensionType: Equatable {
         case string(NString)
-<<<<<<< HEAD
         case number(Int)
-        case array([BodyExtension])
-=======
-        case number(Number)
->>>>>>> 9f871c5b
     }
     
     public typealias BodyExtension = [BodyExtensionType]
