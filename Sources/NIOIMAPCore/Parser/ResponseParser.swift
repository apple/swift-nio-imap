//===----------------------------------------------------------------------===//
//
// This source file is part of the SwiftNIO open source project
//
// Copyright (c) 2020 Apple Inc. and the SwiftNIO project authors
// Licensed under Apache License v2.0
//
// See LICENSE.txt for license information
// See CONTRIBUTORS.txt for the list of SwiftNIO project authors
//
// SPDX-License-Identifier: Apache-2.0
//
//===----------------------------------------------------------------------===//

import struct NIO.ByteBuffer

public struct ExceededMaximumMessageAttributesError: Error {
    public init() {}
}

public struct ExceededMaximumBodySizeError: Error {
    public init() {}
}

/// A parser to be used by Clients in order to parse responses sent from a server.
public struct ResponseParser: Parser {
    enum AttributeState: Hashable {
        case head
        case attribute
        case separator
    }

    enum ResponseState: Hashable {
        case fetchOrNormal
        case fetchMiddle(attributeCount: Int)
    }

    enum Mode: Hashable {
        case response(ResponseState)
        case streamingQuoted(attributeCount: Int)
        case attributeBytes(Int, attributeCount: Int)
    }

    let parser = GrammarParser()
    let bufferLimit: Int
    let messageAttributeLimit: Int
    let bodySizeLimit: UInt64
    private var mode: Mode

    /// Creates a new `ResponseParser`.
    /// - parameter bufferLimit: The maximum amount of data that may be buffered by the parser. If this limit is exceeded then an error will be thrown. Defaults to 1000 bytes.
<<<<<<< HEAD
    public init(bufferLimit: Int = 1_000, messageAttributeLimit: Int = .max, bodySizeLimit: UInt64 = .max) {
=======
    public init(bufferLimit: Int = 8_192) {
>>>>>>> 69f15a10
        self.bufferLimit = bufferLimit
        self.mode = .response(.fetchOrNormal)
        self.messageAttributeLimit = messageAttributeLimit
        self.bodySizeLimit = bodySizeLimit
    }

    /// Parses a `ResponseStream` and returns the result.
    /// - parameter buffer: The `ByteBuffer` to parse data from.
    /// - returns: `nil` if there wasn't enough data, otherwise a `ResponseOrContinuationRequest` if parsing was successful.
    /// - throws: A `ParserError` with a desription as to why parsing failed.
    public mutating func parseResponseStream(buffer inputBytes: inout ByteBuffer) throws -> ResponseOrContinuationRequest? {
        let tracker = StackTracker.makeNewDefaultLimitStackTracker
        var parseBuffer = ParseBuffer(inputBytes)
        defer {
            assert(inputBytes.readableBytes >= parseBuffer.readableBytes,
                   "illegal state, parse buffer has more remaining than input had: \(inputBytes), \(parseBuffer)")

            // Discard everything that has been parsed off.
            inputBytes.moveReaderIndex(forwardBy: inputBytes.readableBytes - parseBuffer.readableBytes)
        }
        do {
            switch self.mode {
            case .response(let state):
                return try self.parseResponse(state: state, buffer: &parseBuffer, tracker: tracker)
            case .attributeBytes(let remaining, attributeCount: let attributeCount):
                return .response(try self.parseBytes(buffer: &parseBuffer, tracker: tracker, remaining: remaining, attributeCount: attributeCount))
            case .streamingQuoted(attributeCount: let attributeCount):
                return .response(try self.parseQuotedBytes(buffer: &parseBuffer, attributeCount: attributeCount))
            }
        } catch is IncompleteMessage {
            return nil
        }
    }

    private mutating func moveStateMachine<Return>(expected: Mode, next: Mode, returnValue: Return) -> Return {
        if case expected = self.mode {
            self.mode = next
            return returnValue
        } else {
            fatalError("Unexpected state \(self.mode)")
        }
    }

    private mutating func moveStateMachine(expected: Mode, next: Mode) {
        self.moveStateMachine(expected: expected, next: next, returnValue: ())
    }
}

// MARK: - Parse responses

extension ResponseParser {
    private mutating func parseResponse(state: ResponseState, buffer: inout ParseBuffer, tracker: StackTracker) throws -> ResponseOrContinuationRequest {
        enum _Response: Hashable {
            case untaggedResponse(ResponsePayload)
            case fetchResponse(GrammarParser._FetchResponse)
        }

        func parseResponse_fetch(buffer: inout ParseBuffer, tracker: StackTracker) throws -> _Response {
            switch state {
            case .fetchOrNormal:
                return .fetchResponse(try self.parser.parseFetchResponseStart(buffer: &buffer, tracker: tracker))
            case .fetchMiddle:
                return .fetchResponse(try self.parser.parseFetchResponse(buffer: &buffer, tracker: tracker))
            }
        }

        func parseResponse_normal(buffer: inout ParseBuffer, tracker: StackTracker) throws -> _Response {
            let response = try self.parser.parseResponseData(buffer: &buffer, tracker: tracker)
            return .untaggedResponse(response)
        }

        return try PL.composite(buffer: &buffer, tracker: tracker) { buffer, tracker in
            try? PL.parseSpaces(buffer: &buffer, tracker: tracker)
            do {
                let response = try PL.parseOneOf(
                    parseResponse_fetch, parseResponse_normal,
                    buffer: &buffer,
                    tracker: tracker
                )
                switch response {
                case .fetchResponse(.start(let num)):
                    self.moveStateMachine(expected: .response(.fetchOrNormal), next: .response(.fetchMiddle(attributeCount: 0)))
                    return .response(.fetch(.start(num)))
                case .fetchResponse(.literalStreamingBegin(kind: let kind, byteCount: let size)):
                    try self.guardStreamingSizeLimit(size: size)
                    let attributeCount = try self.guardFetchMiddleAttributeCount()
                    self.moveStateMachine(expected: .response(.fetchMiddle(attributeCount: attributeCount)), next: .attributeBytes(size, attributeCount: attributeCount + 1))
                    return .response(.fetch(.streamingBegin(kind: kind, byteCount: size)))

                case .fetchResponse(.quotedStreamingBegin(kind: let kind, byteCount: let size)):
                    try self.guardStreamingSizeLimit(size: size)
                    let attributeCount = try self.guardFetchMiddleAttributeCount()
                    self.moveStateMachine(expected: .response(.fetchMiddle(attributeCount: attributeCount)), next: .streamingQuoted(attributeCount: attributeCount + 1))
                    return .response(.fetch(.streamingBegin(kind: kind, byteCount: size)))

                case .fetchResponse(.finish):
                    let attributeCount = try self.guardFetchMiddleAttributeCount()
                    self.moveStateMachine(expected: .response(.fetchMiddle(attributeCount: attributeCount)), next: .response(.fetchOrNormal))
                    return .response(.fetch(.finish))

                case .untaggedResponse(let payload):
                    return .response(.untagged(payload))

                case .fetchResponse(.simpleAttribute(let att)):
                    let attributeCount = try self.guardFetchMiddleAttributeCount()
                    self.moveStateMachine(expected: .response(.fetchMiddle(attributeCount: attributeCount)), next: .response(.fetchMiddle(attributeCount: attributeCount + 1)))
                    return .response(.fetch(.simpleAttribute(att)))
                }
            } catch is ParserError {
                return try self._parseResponse(buffer: &buffer, tracker: tracker)
            }
        }
    }

    /// Validates that the attribute count is within the allowed limit, and returns it.
    private func guardFetchMiddleAttributeCount() throws -> Int {
        guard case .response(.fetchMiddle(attributeCount: let attributeCount)) = self.mode else {
            preconditionFailure("We should be in fetch middle: \(self.mode)")
        }
        guard attributeCount < self.messageAttributeLimit else {
            throw ExceededMaximumMessageAttributesError()
        }
        return attributeCount
    }

    private func guardStreamingSizeLimit(size: Int) throws {
        guard size < self.bodySizeLimit else {
            throw ExceededMaximumBodySizeError()
        }
    }

    private func _parseResponse(buffer: inout ParseBuffer, tracker: StackTracker) throws -> ResponseOrContinuationRequest {
        func parseResponse_continuation(buffer: inout ParseBuffer, tracker: StackTracker) throws -> ResponseOrContinuationRequest {
            .continuationRequest(try self.parser.parseContinuationRequest(buffer: &buffer, tracker: tracker))
        }

        func parseResponse_tagged(buffer: inout ParseBuffer, tracker: StackTracker) throws -> ResponseOrContinuationRequest {
            .response(.tagged(try self.parser.parseTaggedResponse(buffer: &buffer, tracker: tracker)))
        }

        return try PL.parseOneOf([
            parseResponse_continuation,
            parseResponse_tagged,
        ], buffer: &buffer, tracker: tracker)
    }
}

// MARK: - Parse bytes

extension ResponseParser {
    /// Extracts bytes from a given `ByteBuffer`. If more bytes are present than are required
    /// only those that are required will be extracted. If not enough bytes are provided then the given
    /// `ByteBuffer` will be emptied.
    /// - parameter buffer: The buffer from which bytes should be extracted.
    /// - returns: A new `ByteBuffer` containing extracted bytes.
    private mutating func parseBytes(buffer: inout ParseBuffer, tracker: StackTracker, remaining: Int, attributeCount: Int) throws -> Response {
        if remaining == 0 {
            return self.moveStateMachine(
                expected: .attributeBytes(remaining, attributeCount: attributeCount),
                next: .response(.fetchMiddle(attributeCount: attributeCount + 1)), // we've finished parsing an attribute here so increment the count
                returnValue: .fetch(.streamingEnd)
            )
        } else {
            let bytes = try PL.parseBytes(buffer: &buffer,
                                          tracker: .makeNewDefaultLimitStackTracker,
                                          upTo: remaining)
            let leftToRead = remaining - bytes.readableBytes
            assert(leftToRead >= 0, "\(leftToRead) is negative")

            return self.moveStateMachine(
                expected: .attributeBytes(remaining, attributeCount: attributeCount),
                next: .attributeBytes(leftToRead, attributeCount: attributeCount),
                returnValue: .fetch(.streamingBytes(bytes))
            )
        }
    }

    private mutating func parseQuotedBytes(buffer: inout ParseBuffer, attributeCount: Int) throws -> Response {
        let quoted = try self.parser.parseQuoted(buffer: &buffer, tracker: .makeNewDefaultLimitStackTracker)
        return self.moveStateMachine(
            expected: .streamingQuoted(attributeCount: attributeCount),
            next: .attributeBytes(0, attributeCount: attributeCount),
            returnValue: .fetch(.streamingBytes(quoted))
        )
    }
}<|MERGE_RESOLUTION|>--- conflicted
+++ resolved
@@ -49,11 +49,7 @@
 
     /// Creates a new `ResponseParser`.
     /// - parameter bufferLimit: The maximum amount of data that may be buffered by the parser. If this limit is exceeded then an error will be thrown. Defaults to 1000 bytes.
-<<<<<<< HEAD
-    public init(bufferLimit: Int = 1_000, messageAttributeLimit: Int = .max, bodySizeLimit: UInt64 = .max) {
-=======
-    public init(bufferLimit: Int = 8_192) {
->>>>>>> 69f15a10
+    public init(bufferLimit: Int = 8_192, messageAttributeLimit: Int = .max, bodySizeLimit: UInt64 = .max) {) {
         self.bufferLimit = bufferLimit
         self.mode = .response(.fetchOrNormal)
         self.messageAttributeLimit = messageAttributeLimit
