--- conflicted
+++ resolved
@@ -4068,18 +4068,6 @@
         }
     }
 
-<<<<<<< HEAD
-=======
-    // x-command       = "X" atom <experimental command arguments>
-    static func parseXCommand(buffer: inout ByteBuffer, tracker: StackTracker) throws -> String {
-        try ParserLibrary.parseComposite(buffer: &buffer, tracker: tracker) { buffer, tracker in
-            try ParserLibrary.parseFixedString("X", buffer: &buffer, tracker: tracker)
-            let atom = try self.parseAtom(buffer: &buffer, tracker: tracker)
-            return atom
-        }
-    }
-
->>>>>>> 53efab1d
     // zone            = ("+" / "-") 4DIGIT
     static func parseZone(buffer: inout ByteBuffer, tracker: StackTracker) throws -> NIOIMAP.Date.TimeZone {
         func parseZonePositive(buffer: inout ByteBuffer, tracker: StackTracker) throws -> NIOIMAP.Date.TimeZone {
