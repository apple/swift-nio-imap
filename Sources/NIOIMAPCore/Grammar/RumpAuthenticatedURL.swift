//===----------------------------------------------------------------------===//
//
// This source file is part of the SwiftNIO open source project
//
// Copyright (c) 2020 Apple Inc. and the SwiftNIO project authors
// Licensed under Apache License v2.0
//
// See LICENSE.txt for license information
// See CONTRIBUTORS.txt for the list of SwiftNIO project authors
//
// SPDX-License-Identifier: Apache-2.0
//
//===----------------------------------------------------------------------===//

import struct NIO.ByteBuffer

/// Associates an `RumpAuthenticatedURL` with a rump URL to use for authorization verification is required.
public struct RumpAuthenticatedURL: Equatable {
    /// An IMAP URL pointing to a message.
    public var authenticatedURL: NetworkMessagePath

    /// A rump URL used to validate access if needed.
    public var authenticatedURLRump: AuthenticatedURLRump

    /// Creates a new `RumpAuthenticatedURL`.
    /// - parameter imapURL: An IMAP URL pointing to a message.
    /// - parameter authenticatedURLRump: A rump URL used to validate access if needed.
<<<<<<< HEAD
    public init(authenticatedURL: NetworkMessagePath, authenticatedURLRump: IRumpAuthenticatedURL) {
=======
    public init(authenticatedURL: AuthenticatedURL, authenticatedURLRump: AuthenticatedURLRump) {
>>>>>>> 0b0b9018
        self.authenticatedURL = authenticatedURL
        self.authenticatedURLRump = authenticatedURLRump
    }
}

// MARK: - Encoding

extension _EncodeBuffer {
    @discardableResult mutating func writeAuthIMAPURLRump(_ data: RumpAuthenticatedURL) -> Int {
        self.writeAuthenticatedURL(data.authenticatedURL) +
            self.writeAuthenticatedURLRump(data.authenticatedURLRump)
    }
}<|MERGE_RESOLUTION|>--- conflicted
+++ resolved
@@ -23,13 +23,9 @@
     public var authenticatedURLRump: AuthenticatedURLRump
 
     /// Creates a new `RumpAuthenticatedURL`.
-    /// - parameter imapURL: An IMAP URL pointing to a message.
+    /// - parameter authenticatedURL: An IMAP URL pointing to a message.
     /// - parameter authenticatedURLRump: A rump URL used to validate access if needed.
-<<<<<<< HEAD
-    public init(authenticatedURL: NetworkMessagePath, authenticatedURLRump: IRumpAuthenticatedURL) {
-=======
-    public init(authenticatedURL: AuthenticatedURL, authenticatedURLRump: AuthenticatedURLRump) {
->>>>>>> 0b0b9018
+    public init(authenticatedURL: NetworkMessagePath, authenticatedURLRump: AuthenticatedURLRump) {
         self.authenticatedURL = authenticatedURL
         self.authenticatedURLRump = authenticatedURLRump
     }
