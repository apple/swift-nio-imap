--- conflicted
+++ resolved
@@ -19,8 +19,6 @@
         case capability
         case logout
         case noop
-<<<<<<< HEAD
-        case xcommand(String)
         case append(to: MailboxName, firstMessageMetadata: AppendMessage)
         case create(MailboxName, [CreateParameter])
         case delete(MailboxName)
@@ -32,19 +30,6 @@
         case status(MailboxName, [StatusAttribute])
         case subscribe(MailboxName)
         case unsubscribe(MailboxName)
-=======
-        case append(to: Mailbox, firstMessageMetadata: AppendMessage)
-        case create(Mailbox, [CreateParameter])
-        case delete(Mailbox)
-        case examine(Mailbox, [SelectParameter])
-        case list(ListSelectOptions?, Mailbox, MailboxPatterns, [NIOIMAP.ReturnOption])
-        case lsub(Mailbox, ByteBuffer)
-        case rename(from: Mailbox, to: Mailbox, params: [RenameParameter])
-        case select(Mailbox, [SelectParameter])
-        case status(Mailbox, [StatusAttribute])
-        case subscribe(Mailbox)
-        case unsubscribe(Mailbox)
->>>>>>> 3c617080
         case authenticate(String, InitialResponse?, [ByteBuffer])
         case login(String, String)
         case starttls
@@ -62,15 +47,9 @@
         case move([NIOIMAP.SequenceRange], MailboxName)
         case id([IDParameter])
         case namespace
-<<<<<<< HEAD
-        
+
         case uidCopy([NIOIMAP.SequenceRange], MailboxName)
         case uidMove([NIOIMAP.SequenceRange], MailboxName)
-=======
-
-        case uidCopy([NIOIMAP.SequenceRange], Mailbox)
-        case uidMove([NIOIMAP.SequenceRange], Mailbox)
->>>>>>> 3c617080
         case uidFetch([NIOIMAP.SequenceRange], FetchType, [FetchModifier])
         case uidSearch(returnOptions: [SearchReturnOption], program: SearchProgram)
         case uidStore([NIOIMAP.SequenceRange], [StoreModifier], StoreAttributeFlags)
@@ -171,64 +150,34 @@
     private mutating func writeCommandType_noop() -> Int {
         self.writeString("NOOP")
     }
-<<<<<<< HEAD
-    
-    private mutating func writeCommandType_xCommand(_ command: String) -> Int {
-        self.writeString("X") +
-        self.writeString(command)
-    }
-    
+
     private mutating func writeCommandType_append(to: NIOIMAP.MailboxName, firstMessageMetadata: NIOIMAP.AppendMessage) -> Int {
-=======
-
-    private mutating func writeCommandType_append(to: NIOIMAP.Mailbox, firstMessageMetadata: NIOIMAP.AppendMessage) -> Int {
->>>>>>> 3c617080
         self.writeString("APPEND ") +
             self.writeMailbox(to) +
             self.writeSpace() +
             self.writeAppendMessage(firstMessageMetadata)
     }
-<<<<<<< HEAD
-    
+
     private mutating func writeCommandType_create(mailbox: NIOIMAP.MailboxName, parameters: [NIOIMAP.CreateParameter]) -> Int {
-=======
-
-    private mutating func writeCommandType_create(mailbox: NIOIMAP.Mailbox, parameters: [NIOIMAP.CreateParameter]) -> Int {
->>>>>>> 3c617080
         self.writeString("CREATE ") +
             self.writeMailbox(mailbox) +
             self.writeCreateParameters(parameters)
     }
-<<<<<<< HEAD
-    
+
     private mutating func writeCommandType_delete(mailbox: NIOIMAP.MailboxName) -> Int {
-=======
-
-    private mutating func writeCommandType_delete(mailbox: NIOIMAP.Mailbox) -> Int {
->>>>>>> 3c617080
         self.writeString("DELETE ") +
             self.writeMailbox(mailbox)
     }
-<<<<<<< HEAD
-    
+
     private mutating func writeCommandType_examine(mailbox: NIOIMAP.MailboxName, parameters: [NIOIMAP.SelectParameter]) -> Int {
-=======
-
-    private mutating func writeCommandType_examine(mailbox: NIOIMAP.Mailbox, parameters: [NIOIMAP.SelectParameter]) -> Int {
->>>>>>> 3c617080
         self.writeString("EXAMINE ") +
             self.writeMailbox(mailbox) +
             self.writeIfExists(parameters) { (params) -> Int in
                 self.writeSelectParameters(params)
             }
     }
-<<<<<<< HEAD
-    
+
     private mutating func writeCommandType_list(selectOptions: NIOIMAP.ListSelectOptions?, mailbox: NIOIMAP.MailboxName, mailboxPatterns: NIOIMAP.MailboxPatterns, returnOptions: [NIOIMAP.ReturnOption]) -> Int {
-=======
-
-    private mutating func writeCommandType_list(selectOptions: NIOIMAP.ListSelectOptions?, mailbox: NIOIMAP.Mailbox, mailboxPatterns: NIOIMAP.MailboxPatterns, returnOptions: [NIOIMAP.ReturnOption]) -> Int {
->>>>>>> 3c617080
         self.writeString("LIST") +
             self.writeIfExists(selectOptions) { (options) -> Int in
                 self.writeSpace() +
@@ -237,7 +186,6 @@
             self.writeSpace() +
             self.writeMailbox(mailbox) +
             self.writeSpace() +
-<<<<<<< HEAD
             self.writeListSelectOptions(options)
         } +
         self.writeSpace() +
@@ -247,28 +195,15 @@
         self.writeSpace() +
         self.writeListReturnOptions(returnOptions)
     }
-    
+
     private mutating func writeCommandType_lsub(mailbox: NIOIMAP.MailboxName, listMailbox: ByteBuffer) -> Int {
-=======
-            self.writeMailboxPatterns(mailboxPatterns) +
-            self.writeSpace() +
-            self.writeListReturnOptions(returnOptions)
-    }
-
-    private mutating func writeCommandType_lsub(mailbox: NIOIMAP.Mailbox, listMailbox: ByteBuffer) -> Int {
->>>>>>> 3c617080
         self.writeString("LSUB ") +
             self.writeMailbox(mailbox) +
             self.writeSpace() +
             self.writeIMAPString(listMailbox)
     }
-<<<<<<< HEAD
-    
+
     private mutating func writeCommandType_rename(from: NIOIMAP.MailboxName, to: NIOIMAP.MailboxName, parameters: [NIOIMAP.RenameParameter]) -> Int {
-=======
-
-    private mutating func writeCommandType_rename(from: NIOIMAP.Mailbox, to: NIOIMAP.Mailbox, parameters: [NIOIMAP.RenameParameter]) -> Int {
->>>>>>> 3c617080
         self.writeString("RENAME ") +
             self.writeMailbox(from) +
             self.writeSpace() +
@@ -277,49 +212,29 @@
                 self.writeRenameParameters(params)
             }
     }
-<<<<<<< HEAD
-    
+
     private mutating func writeCommandType_select(mailbox: NIOIMAP.MailboxName, params: [NIOIMAP.SelectParameter]) -> Int {
-=======
-
-    private mutating func writeCommandType_select(mailbox: NIOIMAP.Mailbox, params: [NIOIMAP.SelectParameter]) -> Int {
->>>>>>> 3c617080
         self.writeString("SELECT ") +
             self.writeMailbox(mailbox) +
             self.writeIfExists(params) { (params) -> Int in
                 self.writeSelectParameters(params)
             }
     }
-<<<<<<< HEAD
-    
+
     private mutating func writeCommandType_status(mailbox: NIOIMAP.MailboxName, attributes: [NIOIMAP.StatusAttribute]) -> Int {
-=======
-
-    private mutating func writeCommandType_status(mailbox: NIOIMAP.Mailbox, attributes: [NIOIMAP.StatusAttribute]) -> Int {
->>>>>>> 3c617080
         self.writeString("STATUS ") +
             self.writeMailbox(mailbox) +
             self.writeString(" (") +
             self.writeStatusAttributes(attributes) +
             self.writeString(")")
     }
-<<<<<<< HEAD
-    
+
     private mutating func writeCommandType_subscribe(mailbox: NIOIMAP.MailboxName) -> Int {
-=======
-
-    private mutating func writeCommandType_subscribe(mailbox: NIOIMAP.Mailbox) -> Int {
->>>>>>> 3c617080
         self.writeString("SUBSCRIBE ") +
             self.writeMailbox(mailbox)
     }
-<<<<<<< HEAD
-    
+
     private mutating func writeCommandType_unsubscribe(mailbox: NIOIMAP.MailboxName) -> Int {
-=======
-
-    private mutating func writeCommandType_unsubscribe(mailbox: NIOIMAP.Mailbox) -> Int {
->>>>>>> 3c617080
         self.writeString("UNSUBSCRIBE ") +
             self.writeMailbox(mailbox)
     }
@@ -382,25 +297,15 @@
                 self.writeCapability(element)
             }
     }
-<<<<<<< HEAD
-    
+
     private mutating func writeCommandType_copy(sequence: [NIOIMAP.SequenceRange], mailbox: NIOIMAP.MailboxName) -> Int {
-=======
-
-    private mutating func writeCommandType_copy(sequence: [NIOIMAP.SequenceRange], mailbox: NIOIMAP.Mailbox) -> Int {
->>>>>>> 3c617080
         self.writeString("COPY ") +
             self.writeSequenceSet(sequence) +
             self.writeSpace() +
             self.writeMailbox(mailbox)
     }
-<<<<<<< HEAD
-    
+
     private mutating func writeCommandType_uidCopy(sequence: [NIOIMAP.SequenceRange], mailbox: NIOIMAP.MailboxName) -> Int {
-=======
-
-    private mutating func writeCommandType_uidCopy(sequence: [NIOIMAP.SequenceRange], mailbox: NIOIMAP.Mailbox) -> Int {
->>>>>>> 3c617080
         self.writeString("UID ") +
             self.writeCommandType_copy(sequence: sequence, mailbox: mailbox)
     }
@@ -448,25 +353,15 @@
         self.writeString("UID ") +
             self.writeCommandType_search(returnOptions: returnOptions, program: program)
     }
-<<<<<<< HEAD
-    
+
     private mutating func writeCommandType_move(set: [NIOIMAP.SequenceRange], mailbox: NIOIMAP.MailboxName) -> Int {
-=======
-
-    private mutating func writeCommandType_move(set: [NIOIMAP.SequenceRange], mailbox: NIOIMAP.Mailbox) -> Int {
->>>>>>> 3c617080
         self.writeString("MOVE ") +
             self.writeSequenceSet(set) +
             self.writeSpace() +
             self.writeMailbox(mailbox)
     }
-<<<<<<< HEAD
-    
+
     private mutating func writeCommandType_uidMove(set: [NIOIMAP.SequenceRange], mailbox: NIOIMAP.MailboxName) -> Int {
-=======
-
-    private mutating func writeCommandType_uidMove(set: [NIOIMAP.SequenceRange], mailbox: NIOIMAP.Mailbox) -> Int {
->>>>>>> 3c617080
         self.writeString("UID ") +
             self.writeCommandType_move(set: set, mailbox: mailbox)
     }
