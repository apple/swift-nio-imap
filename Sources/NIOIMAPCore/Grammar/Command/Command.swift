//===----------------------------------------------------------------------===//
//
// This source file is part of the SwiftNIO open source project
//
// Copyright (c) 2020 Apple Inc. and the SwiftNIO project authors
// Licensed under Apache License v2.0
//
// See LICENSE.txt for license information
// See CONTRIBUTORS.txt for the list of SwiftNIO project authors
//
// SPDX-License-Identifier: Apache-2.0
//
//===----------------------------------------------------------------------===//

import struct NIO.ByteBuffer

extension NIOIMAP {
    public enum Command: Equatable {
        case capability
        case logout
        case noop
        case append(to: Mailbox, firstMessageMetadata: AppendMessage)
        case create(Mailbox, [CreateParameter])
        case delete(Mailbox)
        case examine(Mailbox, [SelectParameter])
        case list(ListSelectOptions?, Mailbox, MailboxPatterns, [NIOIMAP.ReturnOption])
        case lsub(Mailbox, ByteBuffer)
        case rename(from: Mailbox, to: Mailbox, params: [RenameParameter])
        case select(Mailbox, [SelectParameter])
        case status(Mailbox, [StatusAttribute])
        case subscribe(Mailbox)
        case unsubscribe(Mailbox)
        case authenticate(String, InitialResponse?, [ByteBuffer])
        case login(String, String)
        case starttls
        case check
        case close
        case expunge
        case enable([Capability])
        case unselect
        case idleStart
        case idleFinish
        case copy([NIOIMAP.SequenceRange], Mailbox)
        case fetch([NIOIMAP.SequenceRange], FetchType, [FetchModifier])
        case store([NIOIMAP.SequenceRange], [StoreModifier], StoreAttributeFlags)
        case search(returnOptions: [SearchReturnOption], program: SearchProgram)
        case move([NIOIMAP.SequenceRange], Mailbox)
        case id([IDParameter])
        case namespace

        case uidCopy([NIOIMAP.SequenceRange], Mailbox)
        case uidMove([NIOIMAP.SequenceRange], Mailbox)
        case uidFetch([NIOIMAP.SequenceRange], FetchType, [FetchModifier])
        case uidSearch(returnOptions: [SearchReturnOption], program: SearchProgram)
        case uidStore([NIOIMAP.SequenceRange], [StoreModifier], StoreAttributeFlags)
        case uidExpunge([NIOIMAP.SequenceRange])
    }
}

// MARK: - IMAP

extension ByteBuffer {
    @discardableResult mutating func writeCommandType(_ commandType: NIOIMAP.Command) -> Int {
        switch commandType {
        case .capability:
            return self.writeCommandType_capability()
        case .logout:
            return self.writeCommandType_logout()
        case .noop:
            return self.writeCommandType_noop()
<<<<<<< HEAD
        case let .append(to, firstMessageMetadata):
=======
        case .xcommand(let command):
            return self.writeCommandType_xCommand(command)
        case .append(let to, let firstMessageMetadata):
>>>>>>> 53efab1d
            return self.writeCommandType_append(to: to, firstMessageMetadata: firstMessageMetadata)
        case .create(let mailbox, let params):
            return self.writeCommandType_create(mailbox: mailbox, parameters: params)
        case .delete(let mailbox):
            return self.writeCommandType_delete(mailbox: mailbox)
        case .examine(let mailbox, let params):
            return self.writeCommandType_examine(mailbox: mailbox, parameters: params)
        case .list(let selectOptions, let mailbox, let mailboxPatterns, let returnOptions):
            return self.writeCommandType_list(selectOptions: selectOptions, mailbox: mailbox, mailboxPatterns: mailboxPatterns, returnOptions: returnOptions)
        case .lsub(let mailbox, let listMailbox):
            return self.writeCommandType_lsub(mailbox: mailbox, listMailbox: listMailbox)
        case .rename(let from, let to, let params):
            return self.writeCommandType_rename(from: from, to: to, parameters: params)
        case .select(let mailbox, let params):
            return self.writeCommandType_select(mailbox: mailbox, params: params)
        case .status(let mailbox, let attributes):
            return self.writeCommandType_status(mailbox: mailbox, attributes: attributes)
        case .subscribe(let mailbox):
            return self.writeCommandType_subscribe(mailbox: mailbox)
        case .unsubscribe(let mailbox):
            return self.writeCommandType_unsubscribe(mailbox: mailbox)
        case .authenticate(let type, let initial, let data):
            return self.writeCommandType_authenticate(type: type, initial: initial, data: data)
        case .login(let userid, let password):
            return self.writeCommandType_login(userID: userid, password: password)
        case .starttls:
            return self.writeCommandType_startTLS()
        case .check:
            return self.writeCommandType_check()
        case .close:
            return self.writeCommandType_close()
        case .expunge:
            return self.writeCommandType_expunge()
        case .uidExpunge(let set):
            return self.writeCommandType_uidExpunge(set)
        case .enable(let capabilities):
            return self.writeCommandType_enable(capabilities: capabilities)
        case .unselect:
            return self.writeCommandType_unselect()
        case .idleStart:
            return self.writeCommandType_idleStart()
        case .idleFinish:
            return self.writeCommandType_idleFinish()
        case .copy(let sequence, let mailbox):
            return self.writeCommandType_copy(sequence: sequence, mailbox: mailbox)
        case .uidCopy(let sequence, let mailbox):
            return self.writeCommandType_uidCopy(sequence: sequence, mailbox: mailbox)
        case .fetch(let set, let atts, let modifiers):
            return self.writeCommandType_fetch(set: set, atts: atts, modifiers: modifiers)
        case .uidFetch(let set, let atts, let modifiers):
            return self.writeCommandType_uidFetch(set: set, atts: atts, modifiers: modifiers)
        case .store(let set, let modifiers, let flags):
            return self.writeCommandType_store(set: set, modifiers: modifiers, flags: flags)
        case .uidStore(let set, let modifiers, let flags):
            return self.writeCommandType_uidStore(set: set, modifiers: modifiers, flags: flags)
        case .search(let returnOptions, let program):
            return self.writeCommandType_search(returnOptions: returnOptions, program: program)
        case .uidSearch(returnOptions: let returnOptions, program: let program):
            return self.writeCommandType_uidSearch(returnOptions: returnOptions, program: program)
        case .move(let set, let mailbox):
            return self.writeCommandType_move(set: set, mailbox: mailbox)
        case .uidMove(let set, let mailbox):
            return self.writeCommandType_uidMove(set: set, mailbox: mailbox)
        case .id(let id):
            return self.writeID(id)
        case .namespace:
            return self.writeCommandType_namespace()
        }
    }

    private mutating func writeCommandType_capability() -> Int {
        self.writeString("CAPABILITY")
    }

    private mutating func writeCommandType_logout() -> Int {
        self.writeString("LOGOUT")
    }

    private mutating func writeCommandType_noop() -> Int {
        self.writeString("NOOP")
    }
<<<<<<< HEAD
    
=======

    private mutating func writeCommandType_xCommand(_ command: String) -> Int {
        self.writeString("X") +
            self.writeString(command)
    }

>>>>>>> 53efab1d
    private mutating func writeCommandType_append(to: NIOIMAP.Mailbox, firstMessageMetadata: NIOIMAP.AppendMessage) -> Int {
        self.writeString("APPEND ") +
            self.writeMailbox(to) +
            self.writeSpace() +
            self.writeAppendMessage(firstMessageMetadata)
    }

    private mutating func writeCommandType_create(mailbox: NIOIMAP.Mailbox, parameters: [NIOIMAP.CreateParameter]) -> Int {
        self.writeString("CREATE ") +
            self.writeMailbox(mailbox) +
            self.writeCreateParameters(parameters)
    }

    private mutating func writeCommandType_delete(mailbox: NIOIMAP.Mailbox) -> Int {
        self.writeString("DELETE ") +
            self.writeMailbox(mailbox)
    }

    private mutating func writeCommandType_examine(mailbox: NIOIMAP.Mailbox, parameters: [NIOIMAP.SelectParameter]) -> Int {
        self.writeString("EXAMINE ") +
            self.writeMailbox(mailbox) +
            self.writeIfExists(parameters) { (params) -> Int in
                self.writeSelectParameters(params)
            }
    }

    private mutating func writeCommandType_list(selectOptions: NIOIMAP.ListSelectOptions?, mailbox: NIOIMAP.Mailbox, mailboxPatterns: NIOIMAP.MailboxPatterns, returnOptions: [NIOIMAP.ReturnOption]) -> Int {
        self.writeString("LIST") +
            self.writeIfExists(selectOptions) { (options) -> Int in
                self.writeSpace() +
                    self.writeListSelectOptions(options)
            } +
            self.writeSpace() +
            self.writeMailbox(mailbox) +
            self.writeSpace() +
            self.writeMailboxPatterns(mailboxPatterns) +
            self.writeSpace() +
            self.writeListReturnOptions(returnOptions)
    }

    private mutating func writeCommandType_lsub(mailbox: NIOIMAP.Mailbox, listMailbox: ByteBuffer) -> Int {
        self.writeString("LSUB ") +
            self.writeMailbox(mailbox) +
            self.writeSpace() +
            self.writeIMAPString(listMailbox)
    }

    private mutating func writeCommandType_rename(from: NIOIMAP.Mailbox, to: NIOIMAP.Mailbox, parameters: [NIOIMAP.RenameParameter]) -> Int {
        self.writeString("RENAME ") +
            self.writeMailbox(from) +
            self.writeSpace() +
            self.writeMailbox(to) +
            self.writeIfExists(parameters) { (params) -> Int in
                self.writeRenameParameters(params)
            }
    }

    private mutating func writeCommandType_select(mailbox: NIOIMAP.Mailbox, params: [NIOIMAP.SelectParameter]) -> Int {
        self.writeString("SELECT ") +
            self.writeMailbox(mailbox) +
            self.writeIfExists(params) { (params) -> Int in
                self.writeSelectParameters(params)
            }
    }

    private mutating func writeCommandType_status(mailbox: NIOIMAP.Mailbox, attributes: [NIOIMAP.StatusAttribute]) -> Int {
        self.writeString("STATUS ") +
            self.writeMailbox(mailbox) +
            self.writeString(" (") +
            self.writeStatusAttributes(attributes) +
            self.writeString(")")
    }

    private mutating func writeCommandType_subscribe(mailbox: NIOIMAP.Mailbox) -> Int {
        self.writeString("SUBSCRIBE ") +
            self.writeMailbox(mailbox)
    }

    private mutating func writeCommandType_unsubscribe(mailbox: NIOIMAP.Mailbox) -> Int {
        self.writeString("UNSUBSCRIBE ") +
            self.writeMailbox(mailbox)
    }

    private mutating func writeCommandType_authenticate(type: String, initial: NIOIMAP.InitialResponse?, data: [ByteBuffer]) -> Int {
        self.writeString("AUTHENTICATE \(type)") +
            self.writeIfExists(initial) { (initial) -> Int in
                self.writeSpace() +
                    self.writeInitialResponse(initial)
            } +
            self.writeArray(data, separator: "", parenthesis: false) { (base64, self) -> Int in
                var base64 = base64
                return self.writeString("\r\n") + self.writeBuffer(&base64)
            }
    }

    private mutating func writeCommandType_login(userID: String, password: String) -> Int {
        self.writeString("LOGIN ") +
            self.writeUserID(userID) +
            self.writeSpace() +
            self.writeString(password)
    }

    private mutating func writeCommandType_startTLS() -> Int {
        self.writeString("STARTTLS")
    }

    private mutating func writeCommandType_check() -> Int {
        self.writeString("CHECK")
    }

    private mutating func writeCommandType_close() -> Int {
        self.writeString("CLOSE")
    }

    private mutating func writeCommandType_expunge() -> Int {
        self.writeString("EXPUNGE")
    }

    private mutating func writeCommandType_uidExpunge(_ set: [NIOIMAP.SequenceRange]) -> Int {
        self.writeString("EXPUNGE ") +
            self.writeSequenceSet(set)
    }

    private mutating func writeCommandType_unselect() -> Int {
        self.writeString("UNSELECT")
    }

    private mutating func writeCommandType_idleStart() -> Int {
        self.writeString("IDLE")
    }

    private mutating func writeCommandType_idleFinish() -> Int {
        self.writeString("DONE")
    }

    private mutating func writeCommandType_enable(capabilities: [NIOIMAP.Capability]) -> Int {
        self.writeString("ENABLE ") +
            self.writeArray(capabilities, parenthesis: false) { (element, self) in
                self.writeCapability(element)
            }
    }

    private mutating func writeCommandType_copy(sequence: [NIOIMAP.SequenceRange], mailbox: NIOIMAP.Mailbox) -> Int {
        self.writeString("COPY ") +
            self.writeSequenceSet(sequence) +
            self.writeSpace() +
            self.writeMailbox(mailbox)
    }

    private mutating func writeCommandType_uidCopy(sequence: [NIOIMAP.SequenceRange], mailbox: NIOIMAP.Mailbox) -> Int {
        self.writeString("UID ") +
            self.writeCommandType_copy(sequence: sequence, mailbox: mailbox)
    }

    private mutating func writeCommandType_fetch(set: [NIOIMAP.SequenceRange], atts: NIOIMAP.FetchType, modifiers: [NIOIMAP.FetchModifier]) -> Int {
        self.writeString("FETCH ") +
            self.writeSequenceSet(set) +
            self.writeSpace() +
            self.writeFetchType(atts) +
            self.writeIfExists(modifiers) { (modifiers) -> Int in
                self.writeFetchModifiers(modifiers)
            }
    }

    private mutating func writeCommandType_uidFetch(set: [NIOIMAP.SequenceRange], atts: NIOIMAP.FetchType, modifiers: [NIOIMAP.FetchModifier]) -> Int {
        self.writeString("UID ") +
            self.writeCommandType_fetch(set: set, atts: atts, modifiers: modifiers)
    }

    private mutating func writeCommandType_store(set: [NIOIMAP.SequenceRange], modifiers: [NIOIMAP.StoreModifier], flags: NIOIMAP.StoreAttributeFlags) -> Int {
        self.writeString("STORE ") +
            self.writeSequenceSet(set) +
            self.writeIfArrayHasMinimumSize(array: modifiers) { (modifiers, self) -> Int in
                self.writeStoreModifiers(modifiers)
            } +
            self.writeSpace() +
            self.writeStoreAttributeFlags(flags)
    }

    private mutating func writeCommandType_uidStore(set: [NIOIMAP.SequenceRange], modifiers: [NIOIMAP.StoreModifier], flags: NIOIMAP.StoreAttributeFlags) -> Int {
        self.writeString("UID ") +
            self.writeCommandType_store(set: set, modifiers: modifiers, flags: flags)
    }

    private mutating func writeCommandType_search(returnOptions: [NIOIMAP.SearchReturnOption], program: NIOIMAP.SearchProgram) -> Int {
        self.writeString("SEARCH") +
            self.writeIfExists(returnOptions) { (options) -> Int in
                self.writeSearchReturnOptions(options)
            } +
            self.writeSpace() +
            self.writeSearchProgram(program)
    }

    private mutating func writeCommandType_uidSearch(returnOptions: [NIOIMAP.SearchReturnOption], program: NIOIMAP.SearchProgram) -> Int {
        self.writeString("UID ") +
            self.writeCommandType_search(returnOptions: returnOptions, program: program)
    }

    private mutating func writeCommandType_move(set: [NIOIMAP.SequenceRange], mailbox: NIOIMAP.Mailbox) -> Int {
        self.writeString("MOVE ") +
            self.writeSequenceSet(set) +
            self.writeSpace() +
            self.writeMailbox(mailbox)
    }

    private mutating func writeCommandType_uidMove(set: [NIOIMAP.SequenceRange], mailbox: NIOIMAP.Mailbox) -> Int {
        self.writeString("UID ") +
            self.writeCommandType_move(set: set, mailbox: mailbox)
    }

    private mutating func writeCommandType_namespace() -> Int {
        self.writeNamespaceCommand()
    }
}<|MERGE_RESOLUTION|>--- conflicted
+++ resolved
@@ -68,13 +68,7 @@
             return self.writeCommandType_logout()
         case .noop:
             return self.writeCommandType_noop()
-<<<<<<< HEAD
         case let .append(to, firstMessageMetadata):
-=======
-        case .xcommand(let command):
-            return self.writeCommandType_xCommand(command)
-        case .append(let to, let firstMessageMetadata):
->>>>>>> 53efab1d
             return self.writeCommandType_append(to: to, firstMessageMetadata: firstMessageMetadata)
         case .create(let mailbox, let params):
             return self.writeCommandType_create(mailbox: mailbox, parameters: params)
@@ -156,16 +150,7 @@
     private mutating func writeCommandType_noop() -> Int {
         self.writeString("NOOP")
     }
-<<<<<<< HEAD
-    
-=======
-
-    private mutating func writeCommandType_xCommand(_ command: String) -> Int {
-        self.writeString("X") +
-            self.writeString(command)
-    }
-
->>>>>>> 53efab1d
+  
     private mutating func writeCommandType_append(to: NIOIMAP.Mailbox, firstMessageMetadata: NIOIMAP.AppendMessage) -> Int {
         self.writeString("APPEND ") +
             self.writeMailbox(to) +
