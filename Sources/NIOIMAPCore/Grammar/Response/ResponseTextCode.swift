--- conflicted
+++ resolved
@@ -76,18 +76,11 @@
     /// Indicates the number of the first message without the \Seen flag set.
     case unseen(Int)
 
-<<<<<<< HEAD
-    ///
-    case namespace(NamespaceResponse)
-
-    ///  Followed by the UIDVALIDITY of the destination mailbox and the UID
-=======
     /// A command was unable to complete because it attempted to perform
     /// an option in a namespace the user does not have access.
     case namespace(NamespaceResponse)
 
     /// Followed by the UIDVALIDITY of the destination mailbox and the UID
->>>>>>> 135f473b
     /// assigned to the appended message in the destination mailbox,
     /// indicates that the message has been appended to the destination
     /// mailbox with that UID.
@@ -140,11 +133,7 @@
     /// response.)
     case modificationSequence(SequenceSet)
 
-<<<<<<< HEAD
-    ///  A server supporting the persistent storage of mod-sequences for the mailbox
-=======
     /// A server supporting the persistent storage of mod-sequences for the mailbox
->>>>>>> 135f473b
     /// MUST send the OK untagged response including HIGHESTMODSEQ response
     /// code with every successful SELECT or EXAMINE command:
     case highestModificationSequence(ModificationSequenceValue)
