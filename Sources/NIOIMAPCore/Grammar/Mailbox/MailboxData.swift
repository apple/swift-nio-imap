//===----------------------------------------------------------------------===//
//
// This source file is part of the SwiftNIO open source project
//
// Copyright (c) 2020 Apple Inc. and the SwiftNIO project authors
// Licensed under Apache License v2.0
//
// See LICENSE.txt for license information
// See CONTRIBUTORS.txt for the list of SwiftNIO project authors
//
// SPDX-License-Identifier: Apache-2.0
//
//===----------------------------------------------------------------------===//

import struct NIO.ByteBuffer

<<<<<<< HEAD
extension NIOIMAP.MailboxName {
    
=======
extension NIOIMAP.Mailbox {
>>>>>>> 3c617080
    /// IMAPv4 `mailbox-data`
    public enum Data: Equatable {
        case flags([NIOIMAP.Flag])
        case list(NIOIMAP.MailboxName.List)
        case lsub(NIOIMAP.MailboxName.List)
        case search(NIOIMAP.ESearchResponse)
        case status(NIOIMAP.MailboxName, [NIOIMAP.StatusAttributeValue])
        case exists(Int)
        case namespace(NIOIMAP.NamespaceResponse)
    }
}

// MARK: - Encoding

<<<<<<< HEAD
    @discardableResult mutating func writeMailboxData(_ data: NIOIMAP.MailboxName.Data) -> Int {
=======
extension ByteBuffer {
    @discardableResult mutating func writeMailboxData(_ data: NIOIMAP.Mailbox.Data) -> Int {
>>>>>>> 3c617080
        switch data {
        case .flags(let flags):
            return self.writeMailboxData_flags(flags)
        case .list(let list):
            return self.writeMailboxData_list(list)
        case .lsub(let list):
            return self.writeMailboxData_lsub(list)
        case .search(let response):
            return self.writeESearchResponse(response)
        case .status(let mailbox, let list):
            return self.writeMailboxData_status(mailbox: mailbox, list: list)
        case .exists(let num):
            return self.writeString("\(num) EXISTS")
        case .namespace(let namespaceResponse):
            return self.writeNamespaceResponse(namespaceResponse)
        }
    }

    private mutating func writeMailboxData_flags(_ flags: [NIOIMAP.Flag]) -> Int {
        self.writeString("FLAGS ") +
            self.writeFlags(flags)
    }
<<<<<<< HEAD
    
    private mutating func writeMailboxData_list(_ list: NIOIMAP.MailboxName.List) -> Int {
=======

    private mutating func writeMailboxData_list(_ list: NIOIMAP.Mailbox.List) -> Int {
>>>>>>> 3c617080
        self.writeString("LIST ") +
            self.writeMailboxList(list)
    }
<<<<<<< HEAD
    
    private mutating func writeMailboxData_lsub(_ list: NIOIMAP.MailboxName.List) -> Int {
=======

    private mutating func writeMailboxData_lsub(_ list: NIOIMAP.Mailbox.List) -> Int {
>>>>>>> 3c617080
        self.writeString("LSUB ") +
            self.writeMailboxList(list)
    }
<<<<<<< HEAD
    
    private mutating func writeMailboxData_status(mailbox: NIOIMAP.MailboxName, list: [NIOIMAP.StatusAttributeValue]) -> Int {
=======

    private mutating func writeMailboxData_status(mailbox: NIOIMAP.Mailbox, list: [NIOIMAP.StatusAttributeValue]) -> Int {
>>>>>>> 3c617080
        self.writeString("STATUS ") +
            self.writeMailbox(mailbox) +
            self.writeString(" (") +
            self.writeIfArrayHasMinimumSize(array: list) { (list, self) -> Int in
                self.writeStatusAttributeList(list)
            } +
            self.writeString(")")
    }
}<|MERGE_RESOLUTION|>--- conflicted
+++ resolved
@@ -14,12 +14,8 @@
 
 import struct NIO.ByteBuffer
 
-<<<<<<< HEAD
 extension NIOIMAP.MailboxName {
-    
-=======
-extension NIOIMAP.Mailbox {
->>>>>>> 3c617080
+
     /// IMAPv4 `mailbox-data`
     public enum Data: Equatable {
         case flags([NIOIMAP.Flag])
@@ -34,12 +30,7 @@
 
 // MARK: - Encoding
 
-<<<<<<< HEAD
     @discardableResult mutating func writeMailboxData(_ data: NIOIMAP.MailboxName.Data) -> Int {
-=======
-extension ByteBuffer {
-    @discardableResult mutating func writeMailboxData(_ data: NIOIMAP.Mailbox.Data) -> Int {
->>>>>>> 3c617080
         switch data {
         case .flags(let flags):
             return self.writeMailboxData_flags(flags)
@@ -62,33 +53,18 @@
         self.writeString("FLAGS ") +
             self.writeFlags(flags)
     }
-<<<<<<< HEAD
-    
+
     private mutating func writeMailboxData_list(_ list: NIOIMAP.MailboxName.List) -> Int {
-=======
-
-    private mutating func writeMailboxData_list(_ list: NIOIMAP.Mailbox.List) -> Int {
->>>>>>> 3c617080
         self.writeString("LIST ") +
             self.writeMailboxList(list)
     }
-<<<<<<< HEAD
-    
+
     private mutating func writeMailboxData_lsub(_ list: NIOIMAP.MailboxName.List) -> Int {
-=======
-
-    private mutating func writeMailboxData_lsub(_ list: NIOIMAP.Mailbox.List) -> Int {
->>>>>>> 3c617080
         self.writeString("LSUB ") +
             self.writeMailboxList(list)
     }
-<<<<<<< HEAD
-    
+
     private mutating func writeMailboxData_status(mailbox: NIOIMAP.MailboxName, list: [NIOIMAP.StatusAttributeValue]) -> Int {
-=======
-
-    private mutating func writeMailboxData_status(mailbox: NIOIMAP.Mailbox, list: [NIOIMAP.StatusAttributeValue]) -> Int {
->>>>>>> 3c617080
         self.writeString("STATUS ") +
             self.writeMailbox(mailbox) +
             self.writeString(" (") +
