//===----------------------------------------------------------------------===//
//
// This source file is part of the SwiftNIO open source project
//
// Copyright (c) 2020 Apple Inc. and the SwiftNIO project authors
// Licensed under Apache License v2.0
//
// See LICENSE.txt for license information
// See CONTRIBUTORS.txt for the list of SwiftNIO project authors
//
// SPDX-License-Identifier: Apache-2.0
//
//===----------------------------------------------------------------------===//

import struct NIO.ByteBuffer

<<<<<<< HEAD
extension NIOIMAP.MailboxName.List {
    
=======
extension NIOIMAP.Mailbox.List {
>>>>>>> 3c617080
    /// IMAPv4 `mbx-list-flags`
    public struct Flags: Equatable {
        public var oFlags: [OFlag]
        public var sFlag: SFlag?

        public static func oFlags(_ oFlags: [OFlag], sFlag: SFlag?) -> Self {
            Self(oFlags: oFlags, sFlag: sFlag)
        }
    }
}

// MARK: - Encoding

<<<<<<< HEAD
    @discardableResult mutating func writeMailboxListFlags(_ flags: NIOIMAP.MailboxName.List.Flags) -> Int {
=======
extension ByteBuffer {
    @discardableResult mutating func writeMailboxListFlags(_ flags: NIOIMAP.Mailbox.List.Flags) -> Int {
>>>>>>> 3c617080
        if let sFlag = flags.sFlag {
            return
                self.writeMailboxListSFlag(sFlag) +
                self.writeArray(flags.oFlags, separator: "", parenthesis: false) { (flag, self) in
                    self.writeSpace() +
                        self.writeMailboxListOFlag(flag)
                }
        } else {
            return self.writeArray(flags.oFlags, parenthesis: false) { (element, self) in
                self.writeMailboxListOFlag(element)
            }
        }
    }
}<|MERGE_RESOLUTION|>--- conflicted
+++ resolved
@@ -14,12 +14,8 @@
 
 import struct NIO.ByteBuffer
 
-<<<<<<< HEAD
 extension NIOIMAP.MailboxName.List {
-    
-=======
-extension NIOIMAP.Mailbox.List {
->>>>>>> 3c617080
+
     /// IMAPv4 `mbx-list-flags`
     public struct Flags: Equatable {
         public var oFlags: [OFlag]
@@ -33,12 +29,7 @@
 
 // MARK: - Encoding
 
-<<<<<<< HEAD
     @discardableResult mutating func writeMailboxListFlags(_ flags: NIOIMAP.MailboxName.List.Flags) -> Int {
-=======
-extension ByteBuffer {
-    @discardableResult mutating func writeMailboxListFlags(_ flags: NIOIMAP.Mailbox.List.Flags) -> Int {
->>>>>>> 3c617080
         if let sFlag = flags.sFlag {
             return
                 self.writeMailboxListSFlag(sFlag) +
