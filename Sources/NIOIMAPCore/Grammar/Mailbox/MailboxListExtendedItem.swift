//===----------------------------------------------------------------------===//
//
// This source file is part of the SwiftNIO open source project
//
// Copyright (c) 2020 Apple Inc. and the SwiftNIO project authors
// Licensed under Apache License v2.0
//
// See LICENSE.txt for license information
// See CONTRIBUTORS.txt for the list of SwiftNIO project authors
//
// SPDX-License-Identifier: Apache-2.0
//
//===----------------------------------------------------------------------===//

import struct NIO.ByteBuffer

<<<<<<< HEAD
extension NIOIMAP.MailboxName {

=======
extension NIOIMAP.Mailbox {
>>>>>>> 3c617080
    /// IMAPv4 `mbox-list-extended-item`
    public struct ListExtendedItem: Equatable {
        public var tag: ByteBuffer
        public var extensionValue: NIOIMAP.TaggedExtensionValue

        public static func tag(_ tag: ByteBuffer, extensionValue: NIOIMAP.TaggedExtensionValue) -> Self {
            Self(tag: tag, extensionValue: extensionValue)
        }
    }
}<|MERGE_RESOLUTION|>--- conflicted
+++ resolved
@@ -14,12 +14,8 @@
 
 import struct NIO.ByteBuffer
 
-<<<<<<< HEAD
 extension NIOIMAP.MailboxName {
 
-=======
-extension NIOIMAP.Mailbox {
->>>>>>> 3c617080
     /// IMAPv4 `mbox-list-extended-item`
     public struct ListExtendedItem: Equatable {
         public var tag: ByteBuffer
