//===----------------------------------------------------------------------===//
//
// This source file is part of the SwiftNIO open source project
//
// Copyright (c) 2020 Apple Inc. and the SwiftNIO project authors
// Licensed under Apache License v2.0
//
// See LICENSE.txt for license information
// See CONTRIBUTORS.txt for the list of SwiftNIO project authors
//
// SPDX-License-Identifier: Apache-2.0
//
//===----------------------------------------------------------------------===//

import struct NIO.ByteBuffer

public struct EncodingCapabilities: OptionSet {
    public static let move = EncodingCapabilities(rawValue: 1 << 0)
    public static let namespace = EncodingCapabilities(rawValue: 1 << 1)
    public static let id = EncodingCapabilities(rawValue: 1 << 2)
    public static let binary = EncodingCapabilities(rawValue: 1 << 3)
    public static let listExtended = EncodingCapabilities(rawValue: 1 << 4)

    public var rawValue: Int

    public init(rawValue: Int) {
        self.rawValue = rawValue
    }

    public init(capabilities: [Capability]) {
        self = .init(rawValue: 0)

        let inputs: [(Capability, EncodingCapabilities)] = [
            (.move, .move),
            (.id, .id),
            (.namespace, .namespace),
            (.binary, .binary),
            (.listExtended, .listExtended),
        ]
        for (strCap, cap) in inputs where capabilities.contains(strCap) {
            self.insert(cap)
        }
    }
}

/// IMAPv4 `capability`
public struct Capability: Equatable {
    public var rawValue: String

    public init(_ value: String) {
        self.rawValue = value.uppercased()
    }

    fileprivate init(unchecked: String) {
        self.rawValue = unchecked
    }
}

// MARK: - Convenience Types

extension Capability {
    public struct AuthType: Equatable {
        public static let token = Self(unchecked: "TOKEN")
        public static let plain = Self(unchecked: "PLAIN")
        public static let pToken = Self(unchecked: "PTOKEN")
        public static let weToken = Self(unchecked: "WETOKEN")
        public static let wsToken = Self(unchecked: "WSTOKEN")
        public static let gsAPI = Self(unchecked: "GSAPI")

        public var rawValue: String

        public init(_ value: String) {
            self.rawValue = value.uppercased()
        }

        fileprivate init(unchecked: String) {
            self.rawValue = unchecked
        }
    }

    public struct ContextType: Equatable {
        public static let search = Self(unchecked: "SEARCH")
        public static let sort = Self(unchecked: "SORT")

        public var rawValue: String

        public init(_ value: String) {
            self.rawValue = value.uppercased()
        }

        fileprivate init(unchecked: String) {
            self.rawValue = unchecked
        }
    }

    public struct LiteralType: Equatable {
        public static let plus = Self(unchecked: "+")
        public static let minus = Self(unchecked: "-")

        public var rawValue: String

        public init(_ value: String) {
            self.rawValue = value.uppercased()
        }

        fileprivate init(unchecked: String) {
            self.rawValue = unchecked
        }
    }

    public struct SortType: Equatable {
        public static let display = Self(unchecked: "DISPLAY")

        public var rawValue: String

        public init(_ value: String) {
            self.rawValue = value.uppercased()
        }

        fileprivate init(unchecked: String) {
            self.rawValue = unchecked
        }
    }

    public struct ThreadType: Equatable {
        public static let orderedSubject = Self(unchecked: "ORDEREDSUBJECT")
        public static let references = Self(unchecked: "REFERENCES")

        public var rawValue: String

        public init(_ value: String) {
            self.rawValue = value.uppercased()
        }

        fileprivate init(unchecked: String) {
            self.rawValue = unchecked
        }
    }

    public struct StatusType: Equatable {
        public static let size = Self(unchecked: "SIZE")

        public var rawValue: String

        public init(_ value: String) {
            self.rawValue = value.uppercased()
        }

        fileprivate init(unchecked: String) {
            self.rawValue = unchecked
        }
    }

    public struct UTF8Type: Equatable {
        public static let accept = Self(unchecked: "ACCEPT")

        public var rawValue: String

        public init(_ value: String) {
            self.rawValue = value.uppercased()
        }

        fileprivate init(unchecked: String) {
            self.rawValue = unchecked
        }
    }

    public struct RightsType: Equatable {
        public static let tekx = Self(unchecked: "tekx")

        public var rawValue: String

        public init(_ value: String) {
            self.rawValue = value.uppercased()
        }

        fileprivate init(unchecked: String) {
            self.rawValue = unchecked
        }
    }

    public static let acl = Self(unchecked: "ACL")
    public static let annotateExperiment1 = Self(unchecked: "ANNOTATE-EXPERIMENT-1")
    public static let binary = Self(unchecked: "BINARY")
    public static let catenate = Self(unchecked: "CATENATE")
    public static let children = Self(unchecked: "CHILDREN")
    public static let condStore = Self(unchecked: "CONDSTORE")
    public static let createSpecialUse = Self(unchecked: "CREATE-SPECIAL-USE")
    public static let enable = Self(unchecked: "ENABLE")
    public static let esearch = Self(unchecked: "ESEARCH")
    public static let esort = Self(unchecked: "ESORT")
    public static let filters = Self(unchecked: "FILTERS")
    public static let id = Self(unchecked: "ID")
    public static let idle = Self(unchecked: "IDLE")
    public static let imap4rev1 = Self(unchecked: "IMAP4REV1")
    public static let imap4 = Self(unchecked: "IMAP4")
    public static let language = Self(unchecked: "LANGUAGE")
    public static let listStatus = Self(unchecked: "LIST-STATUS")
<<<<<<< HEAD
    public static let listExtended = Self(unchecked: "LIST-EXTENDED")
=======
    public static let loginDisabled = Self(unchecked: "LOGINDISABLED")
>>>>>>> e44a55ca
    public static let loginReferrals = Self(unchecked: "LOGIN-REFERRALS")
    public static let metadata = Self(unchecked: "METADATA")
    public static let move = Self(unchecked: "MOVE")
    public static let multiSearch = Self(unchecked: "MULTISEARCH")
    public static let namespace = Self(unchecked: "NAMESPACE")
    public static let qresync = Self(unchecked: "QRESYNC")
    public static let quota = Self(unchecked: "QUOTA")
    public static let saslIR = Self(unchecked: "SASL-IR")
    public static let searchRes = Self(unchecked: "SEARCHRES")
    public static let specialUse = Self(unchecked: "SPECIAL-USE")
    public static let startTLS = Self(unchecked: "STARTTLS")
    public static let uidPlus = Self(unchecked: "UIDPLUS")
    public static let unselect = Self(unchecked: "UNSELECT")
    public static let urlPartial = Self(unchecked: "URL-PARTIAL")
    public static let urlAuth = Self(unchecked: "URLAUTH")
    public static let within = Self(unchecked: "WITHIN")

    public static func auth(_ type: AuthType) -> Self {
        Self("AUTH=\(type.rawValue)")
    }

    public static func context(_ type: ContextType) -> Self {
        Self("CONTEXT=\(type.rawValue)")
    }

    public static func literal(_ type: LiteralType) -> Self {
        Self("LITERAL\(type.rawValue)")
    }

    public static func sort(_ type: SortType?) -> Self {
        if let type = type {
            return Self("SORT=\(type.rawValue)")
        } else {
            return Self("SORT")
        }
    }

    public static func utf8(_ type: UTF8Type) -> Self {
        Self("UTF8=\(type.rawValue)")
    }

    public static func thread(_ type: ThreadType) -> Self {
        Self("THREAD=\(type.rawValue)")
    }

    public static func status(_ type: StatusType) -> Self {
        Self("STATUS=\(type.rawValue)")
    }

    public static func rights(_ type: RightsType) -> Self {
        Self("RIGHTS=\(type.rawValue)")
    }
}

// MARK: - Encoding

extension EncodeBuffer {
    @discardableResult mutating func writeCapability(_ capability: Capability) -> Int {
        self.writeString(capability.rawValue)
    }

    @discardableResult mutating func writeCapabilityData(_ data: [Capability]) -> Int {
        self.writeString("CAPABILITY IMAP4 IMAP4rev1") +
            self.writeArray(data, separator: "", parenthesis: false) { (capability, self) -> Int in
                self.writeSpace() +
                    self.writeCapability(capability)
            }
    }
}<|MERGE_RESOLUTION|>--- conflicted
+++ resolved
@@ -196,11 +196,9 @@
     public static let imap4 = Self(unchecked: "IMAP4")
     public static let language = Self(unchecked: "LANGUAGE")
     public static let listStatus = Self(unchecked: "LIST-STATUS")
-<<<<<<< HEAD
+
     public static let listExtended = Self(unchecked: "LIST-EXTENDED")
-=======
     public static let loginDisabled = Self(unchecked: "LOGINDISABLED")
->>>>>>> e44a55ca
     public static let loginReferrals = Self(unchecked: "LOGIN-REFERRALS")
     public static let metadata = Self(unchecked: "METADATA")
     public static let move = Self(unchecked: "MOVE")
