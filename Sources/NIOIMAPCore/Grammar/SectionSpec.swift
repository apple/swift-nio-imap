--- conflicted
+++ resolved
@@ -64,11 +64,7 @@
     /// First the parts are compared. If they are equal then the kind is compared.
     /// - parameter lhs: The first `SectionSpecifier`.
     /// - parameter rhs: The second `SectionSpecifier`.
-<<<<<<< HEAD
-    /// - returns: `true` if the two `SectionSpecifier`s are equal, otherwise `false.`
-=======
     /// - returns: `true` if `lhs` is considered strictly *less than* `rhs`, otherwise `false.`
->>>>>>> 135f473b
     public static func < (lhs: SectionSpecifier, rhs: SectionSpecifier) -> Bool {
         if lhs.part == rhs.part {
             return lhs.kind < rhs.kind
