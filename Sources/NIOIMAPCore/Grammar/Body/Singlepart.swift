//===----------------------------------------------------------------------===//
//
// This source file is part of the SwiftNIO open source project
//
// Copyright (c) 2020 Apple Inc. and the SwiftNIO project authors
// Licensed under Apache License v2.0
//
// See LICENSE.txt for license information
// See CONTRIBUTORS.txt for the list of SwiftNIO project authors
//
// SPDX-License-Identifier: Apache-2.0
//
//===----------------------------------------------------------------------===//

import struct NIO.ByteBuffer

extension BodyStructure {
    /// Represents a single-part body as defined in RFC 3501.
    public struct Singlepart: Equatable {
        /// The type of single-part. Note that "message" types may contain a multi-part.
        public var kind: Kind

        /// A collection of common message attributes, such as a message identifier.
        public var fields: Fields

        /// An optional extension to the core message. Not required to construct a valid message.
        public var `extension`: Extension?

        /// Creates a new `SinglePart`.
        /// - parameter type: The type of single-part. Note that "message" types may contain a multi-part.
        /// - parameter fields: A collection of common message attributes, such as a message identifier.
        /// - parameter extension: An optional extension to the core message. Not required to construct a valid message.
        public init(kind: BodyStructure.Singlepart.Kind, fields: Fields, `extension`: Extension? = nil) {
            self.kind = kind
            self.fields = fields
            self.extension = `extension`
        }
    }
}

// MARK: - Types

extension BodyStructure.Singlepart {
    /// Represents the type of a single-part message.
    public indirect enum Kind: Equatable {
        /// A simple message containing only one kind of data.
        case basic(Media.Basic)

        /// A "full" email message containing an envelope, and a child body.
        case message(Message)

        /// A message type, for example plain text, or html.
        case text(Text)
    }

    /// Represents a typical "full" email message, containing an envelope and a child message.
    public struct Message: Equatable {
        /// Indication if the message contains an encapsulated message.
        public var message: Media.Message

        /// The envelope of the message, potentially including the message sender, bcc list, etc.
        public var envelope: Envelope

        /// The child body. Note that this may be a multi-part.
        public var body: BodyStructure

        /// The number of lines in the message.
        public var lineCount: Int

        /// Creates a new `Message`.
        /// - parameter message:
        /// - parameter envelope: The envelope of the message
        /// - parameter body: The encapsulated message. Note that this may be a multi-part.
        /// - parameter lineCount: The number of lines in the message
        public init(message: Media.Message, envelope: Envelope, body: BodyStructure, lineCount: Int) {
            self.message = message
            self.envelope = envelope
            self.body = body
            self.lineCount = lineCount
        }
    }

    /// Represents a text-based message body.
    public struct Text: Equatable {
        /// The type of text message, e.g. `text/html` or `text/plain`
        public var mediaText: String

        /// The number of lines in the message.
        public var lineCount: Int

        /// Creates a new `Text`.
        /// - parameter mediaText: The type of text message, e.g. `text/html` or `text/plain`
        /// - parameter lineCount: The number of lines in the message.
        public init(mediaText: String, lineCount: Int) {
            self.mediaText = mediaText
            self.lineCount = lineCount
        }
    }

    /// Optional extension fields, initially pairing an MD5 body digest with a `DispositionAndLanguage`.
    public struct Extension: Equatable {
        /// A string giving the body MD5 value.
        public let digest: String?

        /// A `Disposition` and `LanguageLocation` pairing. `LanguageLocation` can be further expanded, the intention
        /// of which is to provide a cleaner API.
        public var dispositionAndLanguage: BodyStructure.DispositionAndLanguage?

        /// Creates a new `Extension`
        /// - parameter fieldMD5: A string giving the body MD5 value.
        /// - parameter dispositionAndLanguage: An optional `Disposition` and `LanguageLocation` pairing.
<<<<<<< HEAD
        init(digest: String?, dispositionAndLanguage: BodyStructure.DispositionAndLanguage?) {
            self.digest = digest
=======
        public init(fieldMD5: String?, dispositionAndLanguage: BodyStructure.DispositionAndLanguage?) {
            self.digest = fieldMD5
>>>>>>> ac9b9d35
            self.dispositionAndLanguage = dispositionAndLanguage
        }
    }
}

// MARK: - Encoding

extension EncodeBuffer {
    @discardableResult mutating func writeBodySinglepart(_ part: BodyStructure.Singlepart) -> Int {
        var size = 0
        switch part.kind {
        case .basic(let basic):
            size += self.writeBodyKindBasic(mediaKind: basic, fields: part.fields)
        case .message(let message):
            size += self.writeBodyKindMessage(message, fields: part.fields)
        case .text(let text):
            size += self.writeBodyKindText(text, fields: part.fields)
        }

        if let ext = part.extension {
            size += self.writeSpace()
            size += self.writeBodyExtensionSinglePart(ext)
        }
        return size
    }

    @discardableResult private mutating func writeBodyKindText(_ body: BodyStructure.Singlepart.Text, fields: BodyStructure.Fields) -> Int {
        self.writeMediaText(body.mediaText) +
            self.writeSpace() +
            self.writeBodyFields(fields) +
            self.writeString(" \(body.lineCount)")
    }

    @discardableResult private mutating func writeBodyKindMessage(_ message: BodyStructure.Singlepart.Message, fields: BodyStructure.Fields) -> Int {
        self.writeMediaMessage(message.message) +
            self.writeSpace() +
            self.writeBodyFields(fields) +
            self.writeSpace() +
            self.writeEnvelope(message.envelope) +
            self.writeSpace() +
            self.writeBody(message.body) +
            self.writeString(" \(message.lineCount)")
    }

    @discardableResult private mutating func writeBodyKindBasic(mediaKind: Media.Basic, fields: BodyStructure.Fields) -> Int {
        self.writeMediaBasic(mediaKind) +
            self.writeSpace() +
            self.writeBodyFields(fields)
    }

    @discardableResult mutating func writeBodyExtensionSinglePart(_ ext: BodyStructure.Singlepart.Extension) -> Int {
        self.writeNString(ext.digest) +
            self.writeIfExists(ext.dispositionAndLanguage) { (dsp) -> Int in
                self.writeBodyDispositionAndLanguage(dsp)
            }
    }
}<|MERGE_RESOLUTION|>--- conflicted
+++ resolved
@@ -109,13 +109,8 @@
         /// Creates a new `Extension`
         /// - parameter fieldMD5: A string giving the body MD5 value.
         /// - parameter dispositionAndLanguage: An optional `Disposition` and `LanguageLocation` pairing.
-<<<<<<< HEAD
-        init(digest: String?, dispositionAndLanguage: BodyStructure.DispositionAndLanguage?) {
+        public init(digest: String?, dispositionAndLanguage: BodyStructure.DispositionAndLanguage?) {
             self.digest = digest
-=======
-        public init(fieldMD5: String?, dispositionAndLanguage: BodyStructure.DispositionAndLanguage?) {
-            self.digest = fieldMD5
->>>>>>> ac9b9d35
             self.dispositionAndLanguage = dispositionAndLanguage
         }
     }
