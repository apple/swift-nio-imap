--- conflicted
+++ resolved
@@ -40,13 +40,8 @@
     case body(BodyStructure, hasExtensionData: Bool)
 
     /// `BODY[<section>]<<origin octet>>` -- The body contents of the specified section.
-<<<<<<< HEAD
-    case bodySection(SectionSpecifier, offset: Int?, data: NString)
-=======
-    case body(BodyStructure, structure: Bool)
-    /// `BODYSTRUCTURE` -- A list that describes the MIME body structure of a message.
     case bodySection(SectionSpecifier, offset: Int?, data: ByteBuffer?)
->>>>>>> 05bf679f
+
     /// `BINARY<section-binary>[<<number>>]` -- The content of the
     /// specified section after removing any content-transfer-encoding related encoding.
     /// - SeeAlso: RFC 3516 “IMAP4 Binary Content Extension”
